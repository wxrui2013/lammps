--- conflicted
+++ resolved
@@ -107,13 +107,8 @@
       if (!fp) error->one(FLERR,"Cannot open compressed file");
     } else fp = fopen(arg[6],"w");
 
-<<<<<<< HEAD
     if (!fp)
       error->one(FLERR,"Cannot open fix reaxff/species file {}: {}",arg[6],utils::getsyserror());
-=======
-    if (!fp) error->one(FLERR,fmt::format("Cannot open fix reaxff/species file {}: "
-                                          "{}",arg[6],utils::getsyserror()));
->>>>>>> a6cde118
   }
 
   x0 = nullptr;
