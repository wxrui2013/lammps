// clang-format off
/* ----------------------------------------------------------------------
   LAMMPS - Large-scale Atomic/Molecular Massively Parallel Simulator
   https://www.lammps.org/, Sandia National Laboratories
   Steve Plimpton, sjplimp@sandia.gov

   Copyright (2003) Sandia Corporation.  Under the terms of Contract
   DE-AC04-94AL85000 with Sandia Corporation, the U.S. Government retains
   certain rights in this software.  This software is distributed under
   the GNU General Public License.

   See the README file in the top-level LAMMPS directory.
------------------------------------------------------------------------- */

#include "atom.h"
#include "atom_vec.h"
#include "style_atom.h"  // IWYU pragma: keep

#include "comm.h"
#include "compute.h"
#include "domain.h"
#include "error.h"
#include "fix.h"
#include "force.h"
#include "group.h"
#include "input.h"
#include "math_const.h"
#include "memory.h"
#include "modify.h"
#include "molecule.h"
#include "neighbor.h"
#include "tokenizer.h"
#include "update.h"
#include "variable.h"

#include "library.h"

#include <algorithm>
#include <cstring>

#ifdef LMP_GPU
#include "fix_gpu.h"
#include <cmath>
#endif

using namespace LAMMPS_NS;
using namespace MathConst;

#define DELTA 1
#define EPSILON 1.0e-6

/* ----------------------------------------------------------------------
   one instance per AtomVec style in style_atom.h
------------------------------------------------------------------------- */

template <typename T> static AtomVec *avec_creator(LAMMPS *lmp)
{
  return new T(lmp);
}

/* ---------------------------------------------------------------------- */

/** \class LAMMPS_NS::Atom
 *  \brief Class to provide access to atom data

\verbatim embed:rst
The Atom class provides access to atom style related global settings and
per-atom data that is stored with atoms and migrates with them from
sub-domain to sub-domain as atoms move around.  This includes topology
data, which is stored with either one specific atom or all atoms involved
depending on the settings of the :doc:`newton command <newton>`.

The actual per-atom data is allocated and managed by one of the various
classes derived from the AtomVec class as determined by
the :doc:`atom_style command <atom_style>`.  The pointers in the Atom class
are updated by the AtomVec class as needed.
\endverbatim
 */

/** Atom class constructor
 *
 * This resets and initialized all kinds of settings,
 * parameters, and pointer variables for per-atom arrays.
 * This also initializes the factory for creating
 * instances of classes derived from the AtomVec base
 * class, which correspond to the selected atom style.
 *
 * \param  lmp  pointer to the base LAMMPS class */

Atom::Atom(LAMMPS *lmp) : Pointers(lmp)
{
  natoms = 0;
  nlocal = nghost = nmax = 0;
  ntypes = 0;
  nellipsoids = nlines = ntris = nbodies = 0;
  nbondtypes = nangletypes = ndihedraltypes = nimpropertypes = 0;
  nbonds = nangles = ndihedrals = nimpropers = 0;

  firstgroupname = nullptr;
  sortfreq = 1000;
  nextsort = 0;
  userbinsize = 0.0;
  maxbin = maxnext = 0;
  binhead = nullptr;
  next = permute = nullptr;

  // --------------------------------------------------------------------
  // 1st customization section: customize by adding new per-atom variables

  tag = nullptr;
  type = mask = nullptr;
  image = nullptr;
  x = v = f = nullptr;

  // charged and dipolar particles

  q = nullptr;
  mu = nullptr;

  // finite-size particles

  omega = angmom = torque = nullptr;
  radius = rmass = nullptr;
  ellipsoid = line = tri = body = nullptr;
  quat = nullptr;

  // molecular systems

  molecule = nullptr;
  molindex = molatom = nullptr;

  bond_per_atom =  extra_bond_per_atom = 0;
  num_bond = nullptr;
  bond_type = nullptr;
  bond_atom = nullptr;

  angle_per_atom = extra_angle_per_atom = 0;
  num_angle = nullptr;
  angle_type = nullptr;
  angle_atom1 = angle_atom2 = angle_atom3 = nullptr;

  dihedral_per_atom = extra_dihedral_per_atom = 0;
  num_dihedral = nullptr;
  dihedral_type = nullptr;
  dihedral_atom1 = dihedral_atom2 = dihedral_atom3 = dihedral_atom4 = nullptr;

  improper_per_atom = extra_improper_per_atom = 0;
  num_improper = nullptr;
  improper_type = nullptr;
  improper_atom1 = improper_atom2 = improper_atom3 = improper_atom4 = nullptr;

  maxspecial = 1;
  nspecial = nullptr;
  special = nullptr;

  // PERI package

  vfrac = s0 = nullptr;
  x0 = nullptr;

  // SPIN package

  sp = fm = fm_long = nullptr;

  // EFF and AWPMD packages

  spin = nullptr;
  eradius = ervel = erforce = nullptr;
  ervelforce = nullptr;
  cs = csforce = vforce = nullptr;
  etag = nullptr;

  // CG-DNA package

  id5p = nullptr;

  // DPD-REACT package

  uCond = uMech = uChem = uCG = uCGnew = nullptr;
  duChem = dpdTheta = nullptr;

  // MESO package

  cc = cc_flux = nullptr;
  edpd_temp = edpd_flux = edpd_cv = nullptr;

  // MESONT package

  length = nullptr;
  buckling = nullptr;
  bond_nt = nullptr;

  // MACHDYN package

  contact_radius = nullptr;
  smd_data_9 = nullptr;
  smd_stress = nullptr;
  eff_plastic_strain = nullptr;
  eff_plastic_strain_rate = nullptr;
  damage = nullptr;

  // SPH package

  rho = drho = esph = desph = cv = nullptr;
  vest = nullptr;

  // DIELECTRIC package

  area = ed = em = epsilon = curvature = q_unscaled = nullptr;

  // end of customization section
  // --------------------------------------------------------------------

  // user-defined molecules

  nmolecule = 0;
  molecules = nullptr;

  // custom atom arrays

  nivector = ndvector = niarray = ndarray = 0;
  ivector = nullptr;
  dvector = nullptr;
  iarray = nullptr;
  darray = nullptr;
  icols = dcols = nullptr;
  ivname = dvname = ianame = daname = nullptr;

  // initialize atom style and array existence flags

  set_atomflag_defaults();

  // initialize peratom data structure

  peratom_create();

  // ntype-length arrays

  mass = nullptr;
  mass_setflag = nullptr;

  // callback lists & extra restart info

  nextra_grow = nextra_restart = nextra_border = 0;
  extra_grow = extra_restart = extra_border = nullptr;
  nextra_grow_max = nextra_restart_max = nextra_border_max = 0;
  nextra_store = 0;
  extra = nullptr;

  // default atom ID and mapping values

  tag_enable = 1;
  map_style = map_user = MAP_NONE;
  map_tag_max = -1;
  map_maxarray = map_nhash = map_nbucket = -1;

  max_same = 0;
  sametag = nullptr;
  map_array = nullptr;
  map_bucket = nullptr;
  map_hash = nullptr;

  unique_tags = nullptr;
  reset_image_flag[0] = reset_image_flag[1] = reset_image_flag[2] = false;

  atom_style = nullptr;
  avec = nullptr;

  avec_map = new AtomVecCreatorMap();

#define ATOM_CLASS
#define AtomStyle(key,Class) \
  (*avec_map)[#key] = &avec_creator<Class>;
#include "style_atom.h"  // IWYU pragma: keep
#undef AtomStyle
#undef ATOM_CLASS
}

/* ---------------------------------------------------------------------- */

Atom::~Atom()
{
  delete[] atom_style;
  delete avec;
  delete avec_map;

  delete[] firstgroupname;
  memory->destroy(binhead);
  memory->destroy(next);
  memory->destroy(permute);

  memory->destroy(tag);
  memory->destroy(type);
  memory->destroy(mask);
  memory->destroy(image);
  memory->destroy(x);
  memory->destroy(v);
  memory->destroy(f);

<<<<<<< HEAD
  // delete peratom data struct

  for (int i = 0; i < nperatom; i++)
    delete[] peratom[i].name;
  memory->sfree(peratom);

=======
>>>>>>> aed7bafa
  // delete custom atom arrays

  for (int i = 0; i < nivector; i++) {
    delete[] ivname[i];
    memory->destroy(ivector[i]);
  }
  for (int i = 0; i < ndvector; i++) {
    delete[] dvname[i];
    if (dvector) // (needed for Kokkos)
      memory->destroy(dvector[i]);
  }
  for (int i = 0; i < niarray; i++) {
    delete[] ianame[i];
    memory->destroy(iarray[i]);
  }
  for (int i = 0; i < ndarray; i++) {
    delete[] daname[i];
    memory->destroy(darray[i]);
  }

  memory->sfree(ivname);
  memory->sfree(dvname);
  memory->sfree(ianame);
  memory->sfree(daname);
  memory->sfree(ivector);
  memory->sfree(dvector);
  memory->sfree(iarray);
  memory->sfree(darray);
  memory->sfree(icols);
  memory->sfree(dcols);

  // delete user-defined molecules

  for (int i = 0; i < nmolecule; i++) delete molecules[i];
  memory->sfree(molecules);

  // delete per-type arrays

  delete[] mass;
  delete[] mass_setflag;

  // delete extra arrays

  memory->destroy(extra_grow);
  memory->destroy(extra_restart);
  memory->destroy(extra_border);
  memory->destroy(extra);

  // delete mapping data structures

  Atom::map_delete();

  delete unique_tags;
}

/* ----------------------------------------------------------------------
   copy modify settings from old Atom class to current Atom class
------------------------------------------------------------------------- */

void Atom::settings(Atom *old)
{
  tag_enable = old->tag_enable;
  map_user = old->map_user;
  map_style = old->map_style;
  sortfreq = old->sortfreq;
  userbinsize = old->userbinsize;
  if (old->firstgroupname)
    firstgroupname = utils::strdup(old->firstgroupname);
}

/* ----------------------------------------------------------------------
   one-time creation of peratom data structure
------------------------------------------------------------------------- */

void Atom::peratom_create()
{
<<<<<<< HEAD
  for (int i = 0; i < nperatom; i++)
    delete[] peratom[i].name;
  memory->sfree(peratom);

  peratom = nullptr;
  nperatom = maxperatom = 0;
=======
  peratom.clear();
>>>>>>> aed7bafa

  // --------------------------------------------------------------------
  // 2nd customization section: add peratom variables here, order does not matter
  // register tagint & imageint variables as INT or BIGINT

  int tagintsize = INT;
  if (sizeof(tagint) == 8) tagintsize = BIGINT;
  int imageintsize = INT;
  if (sizeof(imageint) == 8) imageintsize = BIGINT;

  add_peratom("id",&tag,tagintsize,0);
  add_peratom("type",&type,INT,0);
  add_peratom("mask",&mask,INT,0);
  add_peratom("image",&image,imageintsize,0);

  add_peratom("x",&x,DOUBLE,3);
  add_peratom("v",&v,DOUBLE,3);
  add_peratom("f",&f,DOUBLE,3,1);      // set per-thread flag

  add_peratom("rmass",&rmass,DOUBLE,0);
  add_peratom("q",&q,DOUBLE,0);
  add_peratom("mu",&mu,DOUBLE,4);
  add_peratom("mu3",&mu,DOUBLE,3);     // just first 3 values of mu[4]

  // finite size particles

  add_peratom("radius",&radius,DOUBLE,0);
  add_peratom("omega",&omega,DOUBLE,3);
  add_peratom("torque",&torque,DOUBLE,3,1);    // set per-thread flag
  add_peratom("angmom",&angmom,DOUBLE,3);

  add_peratom("ellipsoid",&ellipsoid,INT,0);
  add_peratom("line",&line,INT,0);
  add_peratom("tri",&tri,INT,0);
  add_peratom("body",&body,INT,0);

  // BPM package

  add_peratom("quat",&quat,DOUBLE,4);

  // MOLECULE package

  add_peratom("molecule",&molecule,tagintsize,0);
  add_peratom("molindex",&molindex,INT,0);
  add_peratom("molatom",&molatom,INT,0);

  add_peratom("nspecial",&nspecial,INT,3);
  add_peratom_vary("special",&special,tagintsize,&maxspecial,&nspecial,3);

  add_peratom("num_bond",&num_bond,INT,0);
  add_peratom_vary("bond_type",&bond_type,INT,&bond_per_atom,&num_bond);
  add_peratom_vary("bond_atom",&bond_atom,tagintsize,&bond_per_atom,&num_bond);

  add_peratom("num_angle",&num_angle,INT,0);
  add_peratom_vary("angle_type",&angle_type,INT,&angle_per_atom,&num_angle);
  add_peratom_vary("angle_atom1",&angle_atom1,tagintsize,
                   &angle_per_atom,&num_angle);
  add_peratom_vary("angle_atom2",&angle_atom2,tagintsize,
                   &angle_per_atom,&num_angle);
  add_peratom_vary("angle_atom3",&angle_atom3,tagintsize,
                   &angle_per_atom,&num_angle);

  add_peratom("num_dihedral",&num_dihedral,INT,0);
  add_peratom_vary("dihedral_type",&dihedral_type,INT,
                   &dihedral_per_atom,&num_dihedral);
  add_peratom_vary("dihedral_atom1",&dihedral_atom1,tagintsize,
                   &dihedral_per_atom,&num_dihedral);
  add_peratom_vary("dihedral_atom2",&dihedral_atom2,tagintsize,
                   &dihedral_per_atom,&num_dihedral);
  add_peratom_vary("dihedral_atom3",&dihedral_atom3,tagintsize,
                   &dihedral_per_atom,&num_dihedral);
  add_peratom_vary("dihedral_atom4",&dihedral_atom4,tagintsize,
                   &dihedral_per_atom,&num_dihedral);

  add_peratom("num_improper",&num_improper,INT,0);
  add_peratom_vary("improper_type",&improper_type,INT,
                   &improper_per_atom,&num_improper);
  add_peratom_vary("improper_atom1",&improper_atom1,tagintsize,
                   &improper_per_atom,&num_improper);
  add_peratom_vary("improper_atom2",&improper_atom2,tagintsize,
                   &improper_per_atom,&num_improper);
  add_peratom_vary("improper_atom3",&improper_atom3,tagintsize,
                   &improper_per_atom,&num_improper);
  add_peratom_vary("improper_atom4",&improper_atom4,tagintsize,
                   &improper_per_atom,&num_improper);

  // PERI package

  add_peratom("vfrac",&vfrac,DOUBLE,0);
  add_peratom("s0",&s0,DOUBLE,0);
  add_peratom("x0",&x0,DOUBLE,3);

  // SPIN package

  add_peratom("sp",&sp,DOUBLE,4);
  add_peratom("fm",&fm,DOUBLE,3,1);
  add_peratom("fm_long",&fm_long,DOUBLE,3,1);

  // EFF package

  add_peratom("spin",&spin,INT,0);
  add_peratom("eradius",&eradius,DOUBLE,0);
  add_peratom("ervel",&ervel,DOUBLE,0);
  add_peratom("erforce",&erforce,DOUBLE,0,1);     // set per-thread flag

  // AWPMD package

  add_peratom("cs",&cs,DOUBLE,2);
  add_peratom("csforce",&csforce,DOUBLE,2);
  add_peratom("vforce",&vforce,DOUBLE,3);
  add_peratom("ervelforce",&ervelforce,DOUBLE,0);
  add_peratom("etag",&etag,INT,0);

  // CG-DNA package

  add_peratom("id5p",&id5p,tagintsize,0);

  // DPD-REACT package

  add_peratom("dpdTheta",&dpdTheta,DOUBLE,0);
  add_peratom("uCond",&uCond,DOUBLE,0);
  add_peratom("uMech",&uMech,DOUBLE,0);
  add_peratom("uChem",&uChem,DOUBLE,0);
  add_peratom("uCG",&uCG,DOUBLE,0);
  add_peratom("uCGnew",&uCGnew,DOUBLE,0);
  add_peratom("duChem",&duChem,DOUBLE,0);

  // MESO package

  add_peratom("edpd_cv",&edpd_cv,DOUBLE,0);
  add_peratom("edpd_temp",&edpd_temp,DOUBLE,0);
  add_peratom("vest_temp",&vest_temp,DOUBLE,0);
  add_peratom("edpd_flux",&edpd_flux,DOUBLE,0,1);     // set per-thread flag
  add_peratom("cc",&cc,DOUBLE,1);
  add_peratom("cc_flux",&cc_flux,DOUBLE,1,1);         // set per-thread flag

  // MESONT package

  add_peratom("length",&length,DOUBLE,0);
  add_peratom("buckling",&buckling,INT,0);
  add_peratom("bond_nt",&bond_nt,tagintsize,2);

  // SPH package

  add_peratom("rho",&rho,DOUBLE,0);
  add_peratom("drho",&drho,DOUBLE,0,1);               // set per-thread flag
  add_peratom("esph",&esph,DOUBLE,0);
  add_peratom("desph",&desph,DOUBLE,0,1);             // set per-thread flag
  add_peratom("vest",&vest,DOUBLE,3);
  add_peratom("cv",&cv,DOUBLE,0);

  // MACHDYN package

  add_peratom("contact_radius",&contact_radius,DOUBLE,0);
  add_peratom("smd_data_9",&smd_data_9,DOUBLE,1);
  add_peratom("smd_stress",&smd_stress,DOUBLE,1);
  add_peratom("eff_plastic_strain",&eff_plastic_strain,DOUBLE,0);
  add_peratom("eff_plastic_strain_rate",&eff_plastic_strain_rate,DOUBLE,0);
  add_peratom("damage",&damage,DOUBLE,0);

  // DIELECTRIC package

  add_peratom("area",&area,DOUBLE,0);
  add_peratom("ed",&ed,DOUBLE,0);
  add_peratom("em",&em,DOUBLE,0);
  add_peratom("epsilon",&epsilon,DOUBLE,0);
  add_peratom("curvature",&curvature,DOUBLE,0);
  add_peratom("q_unscaled",&q_unscaled,DOUBLE,0);

  // end of customization section
  // --------------------------------------------------------------------
}

/* ----------------------------------------------------------------------
   add info for a single per-atom vector/array to PerAtom data struct
   cols = 0: per-atom vector
   cols = N: static per-atom array with N columns
   use add_peratom_vary() when column count varies per atom
------------------------------------------------------------------------- */

void Atom::add_peratom(const std::string &name, void *address,
                       int datatype, int cols, int threadflag)
{
  PerAtom item = {name, address, nullptr, nullptr, datatype, cols, 0, threadflag};
  peratom.push_back(item);
}

/* ----------------------------------------------------------------------
   change the column count of an existing peratom array entry
   allows atom_style to specify column count as an argument
   see atom_style tdpd as an example
------------------------------------------------------------------------- */

void Atom::add_peratom_change_columns(const std::string &name, int cols)
{
<<<<<<< HEAD
  for (int i = 0; i < nperatom; i++) {
    if (strcmp(name,peratom[i].name) == 0) {
      peratom[i].cols = cols;
      return;
    }
  }
  error->all(FLERR,"Could not find name {} of peratom array for column change", name);
=======
  auto match = std::find_if(peratom.begin(), peratom.end(),
                            [&name] (const PerAtom &p) { return p.name == name; });

  if (match != peratom.end()) (*match).cols = cols;
  else error->all(FLERR,"Could not find per-atom array name {} for column change", name);
>>>>>>> aed7bafa
}

/* ----------------------------------------------------------------------
   add info for a single per-atom array to PerAtom data struct
   cols = address of int variable with max columns per atom
   for collength = 0:
     length = address of peratom vector with column count per atom
     e.g. num_bond
   for collength = N:
     length = address of peratom array with column count per atom
     collength = index of column (1 to N) in peratom array with count
     e.g. nspecial
------------------------------------------------------------------------- */

void Atom::add_peratom_vary(const std::string &name, void *address,
                            int datatype, int *cols, void *length, int collength)
{
  PerAtom item = {name, address, length, cols, datatype, -1, collength, 0};
  peratom.push_back(item);
}

/* ----------------------------------------------------------------------
   add info for a single per-atom array to PerAtom data struct
------------------------------------------------------------------------- */

void Atom::set_atomflag_defaults()
{
  // --------------------------------------------------------------------
  // 3rd customization section: customize by adding new flag
  // identical list as 2nd customization in atom.h

  sphere_flag = ellipsoid_flag = line_flag = tri_flag = body_flag = 0;
  quat_flag = 0;
  peri_flag = electron_flag = 0;
  wavepacket_flag = sph_flag = 0;
  molecule_flag = molindex_flag = molatom_flag = 0;
  q_flag = mu_flag = 0;
  rmass_flag = radius_flag = omega_flag = torque_flag = angmom_flag = 0;
  vfrac_flag = spin_flag = eradius_flag = ervel_flag = erforce_flag = 0;
  cs_flag = csforce_flag = vforce_flag = ervelforce_flag = etag_flag = 0;
  rho_flag = esph_flag = cv_flag = vest_flag = 0;
  dpd_flag = edpd_flag = tdpd_flag = 0;
  sp_flag = 0;
  x0_flag = 0;
  smd_flag = damage_flag = 0;
  mesont_flag = 0;
  contact_radius_flag = smd_data_9_flag = smd_stress_flag = 0;
  eff_plastic_strain_flag = eff_plastic_strain_rate_flag = 0;

  pdscale = 1.0;
}

/* ----------------------------------------------------------------------
   create an AtomVec style
   called from lammps.cpp, input script, restart file, replicate
------------------------------------------------------------------------- */

void Atom::create_avec(const std::string &style, int narg, char **arg, int trysuffix)
{
  delete[] atom_style;
  if (avec) delete avec;
  atom_style = nullptr;
  avec = nullptr;

  // unset atom style and array existence flags
  // may have been set by old avec

  set_atomflag_defaults();

  // create instance of AtomVec
  // use grow() to initialize atom-based arrays to length 1
  //   so that x[0][0] can always be referenced even if proc has no atoms

  int sflag;
  avec = new_avec(style,trysuffix,sflag);
  avec->store_args(narg,arg);
  avec->process_args(narg,arg);
  avec->grow(1);

  if (sflag) {
    std::string estyle = style + "/";
    if (sflag == 1) estyle += lmp->suffix;
    else estyle += lmp->suffix2;
    atom_style = utils::strdup(estyle);
  } else {
    atom_style = utils::strdup(style);
  }

  // if molecular system:
  // atom IDs must be defined
  // force atom map to be created
  // map style will be reset to array vs hash to by map_init()

  molecular = avec->molecular;
  if ((molecular != Atom::ATOMIC) && (tag_enable == 0))
    error->all(FLERR,"Atom IDs must be used for molecular systems");
  if (molecular != Atom::ATOMIC) map_style = MAP_YES;
}

/* ----------------------------------------------------------------------
   generate an AtomVec class, first with suffix appended
------------------------------------------------------------------------- */

AtomVec *Atom::new_avec(const std::string &style, int trysuffix, int &sflag)
{
  if (trysuffix && lmp->suffix_enable) {
    if (lmp->suffix) {
      sflag = 1;
      std::string estyle = style + "/" + lmp->suffix;
      if (avec_map->find(estyle) != avec_map->end()) {
        AtomVecCreator &avec_creator = (*avec_map)[estyle];
        return avec_creator(lmp);
      }
    }

    if (lmp->suffix2) {
      sflag = 2;
      std::string estyle = style + "/" + lmp->suffix2;
      if (avec_map->find(estyle) != avec_map->end()) {
        AtomVecCreator &avec_creator = (*avec_map)[estyle];
        return avec_creator(lmp);
      }
    }
  }

  sflag = 0;
  if (avec_map->find(style) != avec_map->end()) {
    AtomVecCreator &avec_creator = (*avec_map)[style];
    return avec_creator(lmp);
  }

  error->all(FLERR,utils::check_packages_for_style("atom",style,lmp));
  return nullptr;
}

/* ---------------------------------------------------------------------- */

void Atom::init()
{
  // delete extra array since it doesn't persist past first run

  if (nextra_store) {
    memory->destroy(extra);
    extra = nullptr;
    nextra_store = 0;
  }

  // check arrays that are atom type in length

  check_mass(FLERR);

  // setup of firstgroup

  if (firstgroupname) {
    firstgroup = group->find(firstgroupname);
    if (firstgroup < 0)
      error->all(FLERR,"Could not find atom_modify first group ID {}", firstgroupname);
  } else firstgroup = -1;

  // init AtomVec

  avec->init();
}

/* ---------------------------------------------------------------------- */

void Atom::setup()
{
  // setup bins for sorting
  // cannot do this in init() because uses neighbor cutoff

  if (sortfreq > 0) setup_sort_bins();
}

/* ----------------------------------------------------------------------
   return ptr to AtomVec class if matches style or to matching hybrid sub-class
   return nullptr if no match
------------------------------------------------------------------------- */

AtomVec *Atom::style_match(const char *style)
{
  if (strcmp(atom_style,style) == 0) return avec;
  else if (strcmp(atom_style,"hybrid") == 0) {
    auto avec_hybrid = dynamic_cast<AtomVecHybrid *>( avec);
    for (int i = 0; i < avec_hybrid->nstyles; i++)
      if (strcmp(avec_hybrid->keywords[i],style) == 0)
        return avec_hybrid->styles[i];
  }
  return nullptr;
}

/* ----------------------------------------------------------------------
   modify parameters of the atom style
   some options can only be invoked before simulation box is defined
   first and sort options cannot be used together
------------------------------------------------------------------------- */

void Atom::modify_params(int narg, char **arg)
{
  if (narg == 0) utils::missing_cmd_args(FLERR, "atom_modify", error);

  int iarg = 0;
  while (iarg < narg) {
    if (strcmp(arg[iarg],"id") == 0) {
      if (iarg+2 > narg) utils::missing_cmd_args(FLERR, "atom_modify id", error);
      if (domain->box_exist)
        error->all(FLERR,"Atom_modify id command after simulation box is defined");
      tag_enable = utils::logical(FLERR,arg[iarg+1],false,lmp);
      iarg += 2;
    } else if (strcmp(arg[iarg],"map") == 0) {
      if (iarg+2 > narg) utils::missing_cmd_args(FLERR, "atom_modify map", error);
      if (domain->box_exist)
        error->all(FLERR,"Atom_modify map command after simulation box is defined");
      if (strcmp(arg[iarg+1],"array") == 0) map_user = 1;
      else if (strcmp(arg[iarg+1],"hash") == 0) map_user = 2;
      else if (strcmp(arg[iarg+1],"yes") == 0) map_user = 3;
      else error->all(FLERR,"Illegal atom_modify map command argument {}", arg[iarg+1]);
      map_style = map_user;
      iarg += 2;
    } else if (strcmp(arg[iarg],"first") == 0) {
      if (iarg+2 > narg) utils::missing_cmd_args(FLERR, "atom_modify first", error);
      if (strcmp(arg[iarg+1],"all") == 0) {
        delete[] firstgroupname;
        firstgroupname = nullptr;
      } else {
        firstgroupname = utils::strdup(arg[iarg+1]);
        sortfreq = 0;
      }
      iarg += 2;
    } else if (strcmp(arg[iarg],"sort") == 0) {
      if (iarg+3 > narg) utils::missing_cmd_args(FLERR, "atom_modify sort", error);
      sortfreq = utils::inumeric(FLERR,arg[iarg+1],false,lmp);
      userbinsize = utils::numeric(FLERR,arg[iarg+2],false,lmp);
      if (sortfreq < 0) error->all(FLERR,"Illegal atom_modify sort frequency {}", sortfreq);
      if (userbinsize < 0.0) error->all(FLERR,"Illegal atom_modify sort bin size {}", userbinsize);
      if ((sortfreq >= 0) && firstgroupname)
        error->all(FLERR,"Atom_modify sort and first options cannot be used together");
      iarg += 3;
    } else error->all(FLERR,"Illegal atom_modify command argument: {}", arg[iarg]);
  }
}

/* ----------------------------------------------------------------------
   check that atom IDs are valid
   error if any atom ID < 0 or atom ID = MAXTAGINT
   if any atom ID > 0, error if any atom ID == 0
   if any atom ID > 0, error if tag_enable = 0
   if all atom IDs = 0, tag_enable must be 0
   if max atom IDs < natoms, must be duplicates
   OK if max atom IDs > natoms
   NOTE: not fully checking that atom IDs are unique
------------------------------------------------------------------------- */

void Atom::tag_check()
{
  tagint min = MAXTAGINT;
  tagint max = 0;

  for (int i = 0; i < nlocal; i++) {
    min = MIN(min,tag[i]);
    max = MAX(max,tag[i]);
  }

  tagint minall,maxall;
  MPI_Allreduce(&min,&minall,1,MPI_LMP_TAGINT,MPI_MIN,world);
  MPI_Allreduce(&max,&maxall,1,MPI_LMP_TAGINT,MPI_MAX,world);

  if (minall < 0) error->all(FLERR,"One or more Atom IDs are negative");
  if (maxall >= MAXTAGINT) error->all(FLERR,"One or more atom IDs are too big");
  if (maxall > 0 && minall == 0)
    error->all(FLERR,"One or more atom IDs are zero");
  if (maxall > 0 && tag_enable == 0)
    error->all(FLERR,"Non-zero atom IDs with atom_modify id = no");
  if (maxall == 0 && natoms && tag_enable)
    error->all(FLERR,"All atom IDs = 0 but atom_modify id = yes");
  if (tag_enable && maxall < natoms)
    error->all(FLERR,"Duplicate atom IDs exist");
}

/* ----------------------------------------------------------------------
   add unique tags to any atoms with tag = 0
   new tags are grouped by proc and start after max current tag
   called after creating new atoms
   error if new tags will exceed MAXTAGINT
------------------------------------------------------------------------- */

void Atom::tag_extend()
{
  // maxtag_all = max tag for all atoms

  tagint maxtag = 0;
  for (int i = 0; i < nlocal; i++) maxtag = MAX(maxtag,tag[i]);
  tagint maxtag_all;
  MPI_Allreduce(&maxtag,&maxtag_all,1,MPI_LMP_TAGINT,MPI_MAX,world);

  // DEBUG: useful for generating 64-bit IDs even for small systems
  // use only when LAMMPS is compiled with BIGBIG

  //maxtag_all += 1000000000000;

  // notag = # of atoms I own with no tag (tag = 0)
  // notag_sum = # of total atoms on procs <= me with no tag

  bigint notag = 0;
  for (int i = 0; i < nlocal; i++) if (tag[i] == 0) notag++;

  bigint notag_total;
  MPI_Allreduce(&notag,&notag_total,1,MPI_LMP_BIGINT,MPI_SUM,world);
  if (notag_total >= MAXTAGINT)
    error->all(FLERR,"New atom IDs exceed maximum allowed ID {}", MAXTAGINT);

  bigint notag_sum;
  MPI_Scan(&notag,&notag_sum,1,MPI_LMP_BIGINT,MPI_SUM,world);

  // itag = 1st new tag that my untagged atoms should use

  tagint itag = maxtag_all + notag_sum - notag + 1;
  for (int i = 0; i < nlocal; i++) if (tag[i] == 0) tag[i] = itag++;
}

/* ----------------------------------------------------------------------
   check that atom IDs span range from 1 to Natoms inclusive
   return 0 if mintag != 1 or maxtag != Natoms
   return 1 if OK
   doesn't actually check if all tag values are used
------------------------------------------------------------------------- */

int Atom::tag_consecutive()
{
  tagint idmin = MAXTAGINT;
  tagint idmax = 0;

  for (int i = 0; i < nlocal; i++) {
    idmin = MIN(idmin,tag[i]);
    idmax = MAX(idmax,tag[i]);
  }
  tagint idminall,idmaxall;
  MPI_Allreduce(&idmin,&idminall,1,MPI_LMP_TAGINT,MPI_MIN,world);
  MPI_Allreduce(&idmax,&idmaxall,1,MPI_LMP_TAGINT,MPI_MAX,world);

  if (idminall != 1 || idmaxall != natoms) return 0;
  return 1;
}

/* ----------------------------------------------------------------------
   check that bonus data settings are valid
   error if number of atoms with ellipsoid/line/tri/body flags
   are consistent with global setting.
------------------------------------------------------------------------- */

void Atom::bonus_check()
{
  bigint local_ellipsoids = 0, local_lines = 0, local_tris = 0;
  bigint local_bodies = 0, num_global;

  for (int i = 0; i < nlocal; ++i) {
    if (ellipsoid && (ellipsoid[i] >=0)) ++local_ellipsoids;
    if (line && (line[i] >=0)) ++local_lines;
    if (tri && (tri[i] >=0)) ++local_tris;
    if (body && (body[i] >=0)) ++local_bodies;
  }

  MPI_Allreduce(&local_ellipsoids,&num_global,1,MPI_LMP_BIGINT,MPI_SUM,world);
  if (nellipsoids != num_global)
    error->all(FLERR,"Inconsistent 'ellipsoids' header value and number of "
               "atoms with enabled ellipsoid flags");

  MPI_Allreduce(&local_lines,&num_global,1,MPI_LMP_BIGINT,MPI_SUM,world);
  if (nlines != num_global)
    error->all(FLERR,"Inconsistent 'lines' header value and number of "
               "atoms with enabled line flags");

  MPI_Allreduce(&local_tris,&num_global,1,MPI_LMP_BIGINT,MPI_SUM,world);
  if (ntris != num_global)
    error->all(FLERR,"Inconsistent 'tris' header value and number of "
               "atoms with enabled tri flags");

  MPI_Allreduce(&local_bodies,&num_global,1,MPI_LMP_BIGINT,MPI_SUM,world);
  if (nbodies != num_global)
    error->all(FLERR,"Inconsistent 'bodies' header value and number of "
               "atoms with enabled body flags");
}

/* ----------------------------------------------------------------------
   deallocate molecular topology arrays
   done before realloc with (possibly) new 2nd dimension set to
     correctly initialized per-atom values, e.g. bond_per_atom
   needs to be called whenever 2nd dimensions are changed
     and these arrays are already pre-allocated,
     e.g. due to grow(1) in create_avec()
------------------------------------------------------------------------- */

void Atom::deallocate_topology()
{
  memory->destroy(atom->bond_type);
  memory->destroy(atom->bond_atom);
  atom->bond_type = nullptr;
  atom->bond_atom = nullptr;

  memory->destroy(atom->angle_type);
  memory->destroy(atom->angle_atom1);
  memory->destroy(atom->angle_atom2);
  memory->destroy(atom->angle_atom3);
  atom->angle_type = nullptr;
  atom->angle_atom1 = atom->angle_atom2 = atom->angle_atom3 = nullptr;

  memory->destroy(atom->dihedral_type);
  memory->destroy(atom->dihedral_atom1);
  memory->destroy(atom->dihedral_atom2);
  memory->destroy(atom->dihedral_atom3);
  memory->destroy(atom->dihedral_atom4);
  atom->dihedral_type = nullptr;
  atom->dihedral_atom1 = atom->dihedral_atom2 =
    atom->dihedral_atom3 = atom->dihedral_atom4 = nullptr;

  memory->destroy(atom->improper_type);
  memory->destroy(atom->improper_atom1);
  memory->destroy(atom->improper_atom2);
  memory->destroy(atom->improper_atom3);
  memory->destroy(atom->improper_atom4);
  atom->improper_type = nullptr;
  atom->improper_atom1 = atom->improper_atom2 =
    atom->improper_atom3 = atom->improper_atom4 = nullptr;
}

/* ----------------------------------------------------------------------
   unpack N lines from Atom section of data file
   call style-specific routine to parse line
------------------------------------------------------------------------- */

void Atom::data_atoms(int n, char *buf, tagint id_offset, tagint mol_offset,
                      int type_offset, int shiftflag, double *shift)
{
  int xptr,iptr;
  imageint imagedata;
  double xdata[3],lamda[3];
  double *coord;
  char *next;

  // use the first line to detect and validate the number of words/tokens per line
  next = strchr(buf,'\n');
  if (!next) error->all(FLERR, "Missing data in Atoms section of data file");
  *next = '\0';
  int nwords = utils::trim_and_count_words(buf);
  *next = '\n';

  if ((nwords != avec->size_data_atom) && (nwords != avec->size_data_atom + 3))
    error->all(FLERR,"Incorrect atom format in data file: {}", utils::trim(buf));

  // set bounds for my proc
  // if periodic and I am lo/hi proc, adjust bounds by EPSILON
  // insures all data atoms will be owned even with round-off

  int triclinic = domain->triclinic;

  double epsilon[3];
  if (triclinic) epsilon[0] = epsilon[1] = epsilon[2] = EPSILON;
  else {
    epsilon[0] = domain->prd[0] * EPSILON;
    epsilon[1] = domain->prd[1] * EPSILON;
    epsilon[2] = domain->prd[2] * EPSILON;
  }

  double sublo[3],subhi[3];
  if (triclinic == 0) {
    sublo[0] = domain->sublo[0]; subhi[0] = domain->subhi[0];
    sublo[1] = domain->sublo[1]; subhi[1] = domain->subhi[1];
    sublo[2] = domain->sublo[2]; subhi[2] = domain->subhi[2];
  } else {
    sublo[0] = domain->sublo_lamda[0]; subhi[0] = domain->subhi_lamda[0];
    sublo[1] = domain->sublo_lamda[1]; subhi[1] = domain->subhi_lamda[1];
    sublo[2] = domain->sublo_lamda[2]; subhi[2] = domain->subhi_lamda[2];
  }

  if (comm->layout != Comm::LAYOUT_TILED) {
    if (domain->xperiodic) {
      if (comm->myloc[0] == 0) sublo[0] -= epsilon[0];
      if (comm->myloc[0] == comm->procgrid[0]-1) subhi[0] += epsilon[0];
    }
    if (domain->yperiodic) {
      if (comm->myloc[1] == 0) sublo[1] -= epsilon[1];
      if (comm->myloc[1] == comm->procgrid[1]-1) subhi[1] += epsilon[1];
    }
    if (domain->zperiodic) {
      if (comm->myloc[2] == 0) sublo[2] -= epsilon[2];
      if (comm->myloc[2] == comm->procgrid[2]-1) subhi[2] += epsilon[2];
    }

  } else {
    if (domain->xperiodic) {
      if (comm->mysplit[0][0] == 0.0) sublo[0] -= epsilon[0];
      if (comm->mysplit[0][1] == 1.0) subhi[0] += epsilon[0];
    }
    if (domain->yperiodic) {
      if (comm->mysplit[1][0] == 0.0) sublo[1] -= epsilon[1];
      if (comm->mysplit[1][1] == 1.0) subhi[1] += epsilon[1];
    }
    if (domain->zperiodic) {
      if (comm->mysplit[2][0] == 0.0) sublo[2] -= epsilon[2];
      if (comm->mysplit[2][1] == 1.0) subhi[2] += epsilon[2];
    }
  }

  // xptr = which word in line starts xyz coords
  // iptr = which word in line starts ix,iy,iz image flags

  xptr = avec->xcol_data - 1;
  int imageflag = 0;
  if (nwords > avec->size_data_atom) imageflag = 1;
  if (imageflag) iptr = nwords - 3;

  // loop over lines of atom data
  // tokenize the line into values
  // extract xyz coords and image flags
  // remap atom into simulation box
  // if atom is in my sub-domain, unpack its values

  for (int i = 0; i < n; i++) {
    next = strchr(buf,'\n');
    if (!next) error->all(FLERR, "Missing data in Atoms section of data file");
    *next = '\0';
    auto values = Tokenizer(utils::trim_comment(buf)).as_vector();
    if (values.size() == 0) {
      // skip over empty or comment lines
    } else if ((int)values.size() != nwords) {
      error->all(FLERR, "Incorrect atom format in data file: {}", utils::trim(buf));
    } else {
      int imx = 0, imy = 0, imz = 0;
      if (imageflag) {
        imx = utils::inumeric(FLERR,values[iptr],false,lmp);
        imy = utils::inumeric(FLERR,values[iptr+1],false,lmp);
        imz = utils::inumeric(FLERR,values[iptr+2],false,lmp);
        if ((domain->dimension == 2) && (imz != 0))
          error->all(FLERR,"Z-direction image flag must be 0 for 2d-systems");
        if ((!domain->xperiodic) && (imx != 0)) { reset_image_flag[0] = true; imx = 0; }
        if ((!domain->yperiodic) && (imy != 0)) { reset_image_flag[1] = true; imy = 0; }
        if ((!domain->zperiodic) && (imz != 0)) { reset_image_flag[2] = true; imz = 0; }
      }
      imagedata = ((imageint) (imx + IMGMAX) & IMGMASK) |
        (((imageint) (imy + IMGMAX) & IMGMASK) << IMGBITS) |
        (((imageint) (imz + IMGMAX) & IMGMASK) << IMG2BITS);

      xdata[0] = utils::numeric(FLERR,values[xptr],false,lmp);
      xdata[1] = utils::numeric(FLERR,values[xptr+1],false,lmp);
      xdata[2] = utils::numeric(FLERR,values[xptr+2],false,lmp);
      if (shiftflag) {
        xdata[0] += shift[0];
        xdata[1] += shift[1];
        xdata[2] += shift[2];
      }

      domain->remap(xdata,imagedata);
      if (triclinic) {
        domain->x2lamda(xdata,lamda);
        coord = lamda;
      } else coord = xdata;

      if (coord[0] >= sublo[0] && coord[0] < subhi[0] &&
          coord[1] >= sublo[1] && coord[1] < subhi[1] &&
          coord[2] >= sublo[2] && coord[2] < subhi[2]) {
        avec->data_atom(xdata,imagedata,values);
        if (id_offset) tag[nlocal-1] += id_offset;
        if (mol_offset) molecule[nlocal-1] += mol_offset;
        if (type_offset) {
          type[nlocal-1] += type_offset;
          if (type[nlocal-1] > ntypes)
            error->one(FLERR,"Invalid atom type in Atoms section of data file");
        }
      }
    }
    buf = next + 1;
  }
}

/* ----------------------------------------------------------------------
   unpack N lines from Velocity section of data file
   check that atom IDs are > 0 and <= map_tag_max
   call style-specific routine to parse line
------------------------------------------------------------------------- */

void Atom::data_vels(int n, char *buf, tagint id_offset)
{
  int m;
  char *next;

  // loop over lines of atom velocities
  // tokenize the line into values
  // if I own atom tag, unpack its values

  for (int i = 0; i < n; i++) {
    next = strchr(buf,'\n');
    if (!next) error->all(FLERR, "Missing data in Velocities section of data file");
    *next = '\0';
    auto values = Tokenizer(utils::trim_comment(buf)).as_vector();
    if (values.size() == 0) {
      // skip over empty or comment lines
    } else if ((int)values.size() != avec->size_data_vel) {
      error->all(FLERR, "Incorrect velocity format in data file: {}", utils::trim(buf));
    } else {
      tagint tagdata = utils::tnumeric(FLERR,values[0],false,lmp) + id_offset;
      if (tagdata <= 0 || tagdata > map_tag_max)
        error->one(FLERR,"Invalid atom ID {} in Velocities section of data file: {}", tagdata, buf);
      if ((m = map(tagdata)) >= 0) avec->data_vel(m,values);
    }
    buf = next + 1;
  }
}

/* ----------------------------------------------------------------------
   process N bonds read into buf from data files
   if count is non-nullptr, just count bonds per atom
   else store them with atoms
   check that atom IDs are > 0 and <= map_tag_max
------------------------------------------------------------------------- */

void Atom::data_bonds(int n, char *buf, int *count, tagint id_offset,
                      int type_offset)
{
  int m,itype;
  tagint atom1,atom2;
  char *next;
  int newton_bond = force->newton_bond;
  auto location = "Bonds section of data file";

  for (int i = 0; i < n; i++) {
    next = strchr(buf,'\n');
    if (!next) error->all(FLERR, "Missing data in Bonds section of data file");
    *next = '\0';
    ValueTokenizer values(utils::trim_comment(buf));
    // skip over empty of comment lines
    if (values.has_next()) {
      try {
        values.next_int();
        itype = values.next_int();
        atom1 = values.next_tagint();
        atom2 = values.next_tagint();
        if (values.has_next()) throw TokenizerException("Too many tokens","");
      } catch (TokenizerException &e) {
        error->one(FLERR,"{} in {}: {}", e.what(), location, utils::trim(buf));
      }
      if (id_offset) {
        atom1 += id_offset;
        atom2 += id_offset;
      }
      itype += type_offset;

      if ((atom1 <= 0) || (atom1 > map_tag_max) ||
          (atom2 <= 0) || (atom2 > map_tag_max) || (atom1 == atom2))
        error->one(FLERR,"Invalid atom ID in {}: {}", location, utils::trim(buf));
      if (itype <= 0 || itype > nbondtypes)
        error->one(FLERR,"Invalid bond type in {}: {}", location, utils::trim(buf));
      if ((m = map(atom1)) >= 0) {
        if (count) count[m]++;
        else {
          bond_type[m][num_bond[m]] = itype;
          bond_atom[m][num_bond[m]] = atom2;
          num_bond[m]++;
          avec->data_bonds_post(m, num_bond[m], atom1, atom2, id_offset);
        }
      }
      if (newton_bond == 0) {
        if ((m = map(atom2)) >= 0) {
          if (count) count[m]++;
          else {
            bond_type[m][num_bond[m]] = itype;
            bond_atom[m][num_bond[m]] = atom1;
            num_bond[m]++;
            avec->data_bonds_post(m, num_bond[m], atom1, atom2, id_offset);
          }
        }
      }
    }
    buf = next + 1;
  }
}

/* ----------------------------------------------------------------------
   process N angles read into buf from data files
   if count is non-nullptr, just count angles per atom
   else store them with atoms
   check that atom IDs are > 0 and <= map_tag_max
------------------------------------------------------------------------- */

void Atom::data_angles(int n, char *buf, int *count, tagint id_offset,
                       int type_offset)
{
  int m,itype;
  tagint atom1,atom2,atom3;
  char *next;
  int newton_bond = force->newton_bond;
  auto location = "Angles section of data file";

  for (int i = 0; i < n; i++) {
    next = strchr(buf,'\n');
    if (!next) error->all(FLERR, "Missing data in Angles section of data file");
    *next = '\0';
    ValueTokenizer values(utils::trim_comment(buf));
    // skip over empty or comment lines
    if (values.has_next()) {
      try {
        values.next_int();
        itype = values.next_int();
        atom1 = values.next_tagint();
        atom2 = values.next_tagint();
        atom3 = values.next_tagint();
        if (values.has_next()) throw TokenizerException("Too many tokens","");
      } catch (TokenizerException &e) {
        error->one(FLERR,"{} in {}: {}", e.what(), location, utils::trim(buf));
      }
      if (id_offset) {
        atom1 += id_offset;
        atom2 += id_offset;
        atom3 += id_offset;
      }
      itype += type_offset;

      if ((atom1 <= 0) || (atom1 > map_tag_max) ||
          (atom2 <= 0) || (atom2 > map_tag_max) ||
          (atom3 <= 0) || (atom3 > map_tag_max) ||
          (atom1 == atom2) || (atom1 == atom3) || (atom2 == atom3))
        error->one(FLERR,"Invalid atom ID in {}: {}", location, utils::trim(buf));
      if (itype <= 0 || itype > nangletypes)
        error->one(FLERR,"Invalid angle type in {}: {}", location, utils::trim(buf));
      if ((m = map(atom2)) >= 0) {
        if (count) count[m]++;
        else {
          angle_type[m][num_angle[m]] = itype;
          angle_atom1[m][num_angle[m]] = atom1;
          angle_atom2[m][num_angle[m]] = atom2;
          angle_atom3[m][num_angle[m]] = atom3;
          num_angle[m]++;
        }
      }
      if (newton_bond == 0) {
        if ((m = map(atom1)) >= 0) {
          if (count) count[m]++;
          else {
            angle_type[m][num_angle[m]] = itype;
            angle_atom1[m][num_angle[m]] = atom1;
            angle_atom2[m][num_angle[m]] = atom2;
            angle_atom3[m][num_angle[m]] = atom3;
            num_angle[m]++;
          }
        }
        if ((m = map(atom3)) >= 0) {
          if (count) count[m]++;
          else {
            angle_type[m][num_angle[m]] = itype;
            angle_atom1[m][num_angle[m]] = atom1;
            angle_atom2[m][num_angle[m]] = atom2;
            angle_atom3[m][num_angle[m]] = atom3;
            num_angle[m]++;
          }
        }
      }
    }
    buf = next + 1;
  }
}

/* ----------------------------------------------------------------------
   process N dihedrals read into buf from data files
   if count is non-nullptr, just count diihedrals per atom
   else store them with atoms
   check that atom IDs are > 0 and <= map_tag_max
------------------------------------------------------------------------- */

void Atom::data_dihedrals(int n, char *buf, int *count, tagint id_offset,
                          int type_offset)
{
  int m,itype;
  tagint atom1,atom2,atom3,atom4;
  char *next;
  int newton_bond = force->newton_bond;
  auto location = "Dihedrals section of data file";

  for (int i = 0; i < n; i++) {
    next = strchr(buf,'\n');
    if (!next) error->all(FLERR, "Missing data in Dihedrals section of data file");
    *next = '\0';
    ValueTokenizer values(utils::trim_comment(buf));
    // skip over empty or comment lines
    if (values.has_next()) {
      try {
        values.next_int();
        itype = values.next_int();
        atom1 = values.next_tagint();
        atom2 = values.next_tagint();
        atom3 = values.next_tagint();
        atom4 = values.next_tagint();
        if (values.has_next()) throw TokenizerException("Too many tokens","");
      } catch (TokenizerException &e) {
        error->one(FLERR,"{} in {}: {}", e.what(), location, utils::trim(buf));
      }
      if (id_offset) {
        atom1 += id_offset;
        atom2 += id_offset;
        atom3 += id_offset;
        atom4 += id_offset;
      }
      itype += type_offset;

      if ((atom1 <= 0) || (atom1 > map_tag_max) ||
          (atom2 <= 0) || (atom2 > map_tag_max) ||
          (atom3 <= 0) || (atom3 > map_tag_max) ||
          (atom4 <= 0) || (atom4 > map_tag_max) ||
          (atom1 == atom2) || (atom1 == atom3) || (atom1 == atom4) ||
          (atom2 == atom3) || (atom2 == atom4) || (atom3 == atom4))
        error->one(FLERR, "Invalid atom ID in {}: {}", location, utils::trim(buf));
      if (itype <= 0 || itype > ndihedraltypes)
        error->one(FLERR, "Invalid dihedral type in {}: {}", location, utils::trim(buf));
      if ((m = map(atom2)) >= 0) {
        if (count) count[m]++;
        else {
          dihedral_type[m][num_dihedral[m]] = itype;
          dihedral_atom1[m][num_dihedral[m]] = atom1;
          dihedral_atom2[m][num_dihedral[m]] = atom2;
          dihedral_atom3[m][num_dihedral[m]] = atom3;
          dihedral_atom4[m][num_dihedral[m]] = atom4;
          num_dihedral[m]++;
        }
      }
      if (newton_bond == 0) {
        if ((m = map(atom1)) >= 0) {
          if (count) count[m]++;
          else {
            dihedral_type[m][num_dihedral[m]] = itype;
            dihedral_atom1[m][num_dihedral[m]] = atom1;
            dihedral_atom2[m][num_dihedral[m]] = atom2;
            dihedral_atom3[m][num_dihedral[m]] = atom3;
            dihedral_atom4[m][num_dihedral[m]] = atom4;
            num_dihedral[m]++;
          }
        }
        if ((m = map(atom3)) >= 0) {
          if (count) count[m]++;
          else {
            dihedral_type[m][num_dihedral[m]] = itype;
            dihedral_atom1[m][num_dihedral[m]] = atom1;
            dihedral_atom2[m][num_dihedral[m]] = atom2;
            dihedral_atom3[m][num_dihedral[m]] = atom3;
            dihedral_atom4[m][num_dihedral[m]] = atom4;
            num_dihedral[m]++;
          }
        }
        if ((m = map(atom4)) >= 0) {
          if (count) count[m]++;
          else {
            dihedral_type[m][num_dihedral[m]] = itype;
            dihedral_atom1[m][num_dihedral[m]] = atom1;
            dihedral_atom2[m][num_dihedral[m]] = atom2;
            dihedral_atom3[m][num_dihedral[m]] = atom3;
            dihedral_atom4[m][num_dihedral[m]] = atom4;
            num_dihedral[m]++;
          }
        }
      }
    }
    buf = next + 1;
  }
}

/* ----------------------------------------------------------------------
   process N impropers read into buf from data files
   if count is non-nullptr, just count impropers per atom
   else store them with atoms
   check that atom IDs are > 0 and <= map_tag_max
------------------------------------------------------------------------- */

void Atom::data_impropers(int n, char *buf, int *count, tagint id_offset,
                          int type_offset)
{
  int m,itype;
  tagint atom1,atom2,atom3,atom4;
  char *next;
  int newton_bond = force->newton_bond;
  auto location = "Impropers section of data file";

  for (int i = 0; i < n; i++) {
    next = strchr(buf,'\n');
    if (!next) error->all(FLERR, "Missing data in Impropers section of data file");
    *next = '\0';
    ValueTokenizer values(utils::trim_comment(buf));
    // skip over empty or comment lines
    if (values.has_next()) {
      try {
        values.next_int();
        itype = values.next_int();
        atom1 = values.next_tagint();
        atom2 = values.next_tagint();
        atom3 = values.next_tagint();
        atom4 = values.next_tagint();
        if (values.has_next()) throw TokenizerException("Too many tokens","");
      } catch (TokenizerException &e) {
        error->one(FLERR,"{} in {}: {}", e.what(), location, utils::trim(buf));
      }
      if (id_offset) {
        atom1 += id_offset;
        atom2 += id_offset;
        atom3 += id_offset;
        atom4 += id_offset;
      }
      itype += type_offset;

      if ((atom1 <= 0) || (atom1 > map_tag_max) ||
          (atom2 <= 0) || (atom2 > map_tag_max) ||
          (atom3 <= 0) || (atom3 > map_tag_max) ||
          (atom4 <= 0) || (atom4 > map_tag_max) ||
          (atom1 == atom2) || (atom1 == atom3) || (atom1 == atom4) ||
          (atom2 == atom3) || (atom2 == atom4) || (atom3 == atom4))
        error->one(FLERR, "Invalid atom ID in {}: {}", location, utils::trim(buf));
      if (itype <= 0 || itype > nimpropertypes)
        error->one(FLERR, "Invalid improper type in {}: {}", location, utils::trim(buf));
      if ((m = map(atom2)) >= 0) {
        if (count) count[m]++;
        else {
          improper_type[m][num_improper[m]] = itype;
          improper_atom1[m][num_improper[m]] = atom1;
          improper_atom2[m][num_improper[m]] = atom2;
          improper_atom3[m][num_improper[m]] = atom3;
          improper_atom4[m][num_improper[m]] = atom4;
          num_improper[m]++;
        }
      }
      if (newton_bond == 0) {
        if ((m = map(atom1)) >= 0) {
          if (count) count[m]++;
          else {
            improper_type[m][num_improper[m]] = itype;
            improper_atom1[m][num_improper[m]] = atom1;
            improper_atom2[m][num_improper[m]] = atom2;
            improper_atom3[m][num_improper[m]] = atom3;
            improper_atom4[m][num_improper[m]] = atom4;
            num_improper[m]++;
          }
        }
        if ((m = map(atom3)) >= 0) {
          if (count) count[m]++;
          else {
            improper_type[m][num_improper[m]] = itype;
            improper_atom1[m][num_improper[m]] = atom1;
            improper_atom2[m][num_improper[m]] = atom2;
            improper_atom3[m][num_improper[m]] = atom3;
            improper_atom4[m][num_improper[m]] = atom4;
            num_improper[m]++;
          }
        }
        if ((m = map(atom4)) >= 0) {
          if (count) count[m]++;
          else {
            improper_type[m][num_improper[m]] = itype;
            improper_atom1[m][num_improper[m]] = atom1;
            improper_atom2[m][num_improper[m]] = atom2;
            improper_atom3[m][num_improper[m]] = atom3;
            improper_atom4[m][num_improper[m]] = atom4;
            num_improper[m]++;
          }
        }
      }
    }
    buf = next + 1;
  }
}

/* ----------------------------------------------------------------------
   unpack N lines from atom-style specific bonus section of data file
   check that atom IDs are > 0 and <= map_tag_max
   call style-specific routine to parse line
------------------------------------------------------------------------- */

void Atom::data_bonus(int n, char *buf, AtomVec *avec_bonus, tagint id_offset)
{
  int m;
  char *next;

  // loop over lines of bonus atom data
  // tokenize the line into values
  // if I own atom tag, unpack its values

  for (int i = 0; i < n; i++) {
    next = strchr(buf,'\n');
    if (!next) error->all(FLERR, "Missing data in Bonus section of data file");
    *next = '\0';
    auto values = Tokenizer(utils::trim_comment(buf)).as_vector();
    if (values.size() == 0) {
      // skip over empty or comment lines
    } else if ((int)values.size() != avec_bonus->size_data_bonus) {
      error->all(FLERR, "Incorrect bonus data format in data file: {}", utils::trim(buf));
    } else {
      tagint tagdata = utils::tnumeric(FLERR,values[0],false,lmp) + id_offset;
      if (tagdata <= 0 || tagdata > map_tag_max)
        error->one(FLERR,"Invalid atom ID in Bonus section of data file");

      // ok to call child's data_atom_bonus() method thru parent avec_bonus,
      // since data_bonus() was called with child ptr, and method is virtual

      if ((m = map(tagdata)) >= 0) avec_bonus->data_atom_bonus(m,values);
    }
    buf = next + 1;
  }
}

/* ----------------------------------------------------------------------
   unpack N bodies from Bodies section of data file
   each body spans multiple lines
   check that atom IDs are > 0 and <= map_tag_max
   call style-specific routine to parse line
------------------------------------------------------------------------- */

void Atom::data_bodies(int n, char *buf, AtomVec *avec_body, tagint id_offset)
{
  std::vector<int> ivalues;
  std::vector<double> dvalues;

  if (!unique_tags) unique_tags = new std::set<tagint>;

  // loop over lines of body data
  // if I own atom tag, tokenize lines into ivalues/dvalues, call data_body()
  // else skip values

  for (int i = 0; i < n; i++) {
    char *next = strchr(buf,'\n');
    if (!next) error->all(FLERR, "Missing data in Bodies section of data file");
    *next = '\0';

    auto values = Tokenizer(utils::trim_comment(buf)).as_vector();
    if (values.size()) {
      tagint tagdata = utils::tnumeric(FLERR,values[0],false,lmp) + id_offset;
      int ninteger = utils::inumeric(FLERR,values[1],false,lmp);
      int ndouble = utils::inumeric(FLERR,values[2],false,lmp);

      if (unique_tags->find(tagdata) == unique_tags->end())
        unique_tags->insert(tagdata);
      else
        error->one(FLERR,"Duplicate atom ID {} in Bodies section of data file", tagdata);

      buf = next + 1;
      int m = map(tagdata);
      if (m >= 0) {
        ivalues.resize(ninteger);
        dvalues.resize(ndouble);

        for (int j = 0; j < ninteger; j++) {
          buf += strspn(buf," \t\n\r\f");
          buf[strcspn(buf," \t\n\r\f")] = '\0';
          ivalues[j] = utils::inumeric(FLERR,buf,false,lmp);
          buf += strlen(buf)+1;
        }

        for (int j = 0; j < ndouble; j++) {
          buf += strspn(buf," \t\n\r\f");
          buf[strcspn(buf," \t\n\r\f")] = '\0';
          dvalues[j] = utils::numeric(FLERR,buf,false,lmp);
          buf += strlen(buf)+1;
        }

        avec_body->data_body(m,ninteger,ndouble,ivalues.data(),dvalues.data());

      } else {
        int nvalues = ninteger + ndouble;    // number of values to skip
        for (int j = 0; j < nvalues; j++) {
          buf += strspn(buf," \t\n\r\f");
          buf[strcspn(buf," \t\n\r\f")] = '\0';
          buf += strlen(buf)+1;
        }
      }
    }
    buf += strspn(buf," \t\n\r\f");
  }
}

/* ----------------------------------------------------------------------
   init per-atom fix/compute/variable values for newly created atoms
   called from create_atoms, read_data, read_dump,
     lib::lammps_create_atoms()
   fixes, computes, variables may or may not exist when called
------------------------------------------------------------------------- */

void Atom::data_fix_compute_variable(int nprev, int nnew)
{
  for (const auto &fix : modify->get_fix_list()) {
    if (fix->create_attribute)
      for (int i = nprev; i < nnew; i++)
        fix->set_arrays(i);
  }

  for (int m = 0; m < modify->ncompute; m++) {
    Compute *compute = modify->compute[m];
    if (compute->create_attribute)
      for (int i = nprev; i < nnew; i++)
        compute->set_arrays(i);
  }

  for (int i = nprev; i < nnew; i++)
    input->variable->set_arrays(i);
}

/* ----------------------------------------------------------------------
   allocate arrays of length ntypes
   only done after ntypes is set
------------------------------------------------------------------------- */

void Atom::allocate_type_arrays()
{
  if (avec->mass_type == AtomVec::PER_TYPE) {
    mass = new double[ntypes+1];
    mass_setflag = new int[ntypes+1];
    for (int itype = 1; itype <= ntypes; itype++) mass_setflag[itype] = 0;
  }
}

/* ----------------------------------------------------------------------
   set a mass and flag it as set
   called from reading of data file
   type_offset may be used when reading multiple data files
------------------------------------------------------------------------- */

void Atom::set_mass(const char *file, int line, const char *str, int type_offset)
{
  if (mass == nullptr) error->all(file,line,"Cannot set mass for atom style {}", atom_style);

  int itype;
  double mass_one;
  ValueTokenizer values(utils::trim_comment(str));
  if (values.has_next()) {
    try {
      itype = values.next_int() + type_offset;
      mass_one = values.next_double();
      if (values.has_next()) throw TokenizerException("Too many tokens", "");

      if (itype < 1 || itype > ntypes) throw TokenizerException("Invalid atom type", "");
      if (mass_one <= 0.0) throw TokenizerException("Invalid mass value", "");
    } catch (TokenizerException &e) {
      error->all(file,line,"{} in Masses section of data file: {}", e.what(), utils::trim(str));
    }

    mass[itype] = mass_one;
    mass_setflag[itype] = 1;
  }
}

/* ----------------------------------------------------------------------
   set a mass and flag it as set
   called from EAM pair routine
------------------------------------------------------------------------- */

void Atom::set_mass(const char *file, int line, int itype, double value)
{
  if (mass == nullptr) error->all(file,line,"Cannot set mass for atom style {}", atom_style);
  if (itype < 1 || itype > ntypes)
    error->all(file,line,"Invalid type {} for atom mass {}", itype, value);
  if (value <= 0.0) error->all(file,line,"Invalid atom mass value {}", value);

  mass[itype] = value;
  mass_setflag[itype] = 1;
}

/* ----------------------------------------------------------------------
   set one or more masses and flag them as set
   called from reading of input script
------------------------------------------------------------------------- */

void Atom::set_mass(const char *file, int line, int /*narg*/, char **arg)
{
  if (mass == nullptr) error->all(file,line,"Cannot set atom mass for atom style", atom_style);

  int lo,hi;
  utils::bounds(file,line,arg[0],1,ntypes,lo,hi,error);
  if ((lo < 1) || (hi > ntypes))
    error->all(file,line,"Invalid type {} for atom mass {}", arg[1]);

  const double value = utils::numeric(FLERR,arg[1],false,lmp);
  if (value <= 0.0) error->all(file,line,"Invalid atom mass value {}", value);

  for (int itype = lo; itype <= hi; itype++) {
    mass[itype] = value;
    mass_setflag[itype] = 1;
  }
}

/* ----------------------------------------------------------------------
   set all masses
   called from reading of restart file, also from ServerMD
------------------------------------------------------------------------- */

void Atom::set_mass(double *values)
{
  for (int itype = 1; itype <= ntypes; itype++) {
    mass[itype] = values[itype];
    mass_setflag[itype] = 1;
  }
}

/* ----------------------------------------------------------------------
   check that all per-atom-type masses have been set
------------------------------------------------------------------------- */

void Atom::check_mass(const char *file, int line)
{
  if (mass == nullptr) return;
  if (rmass_flag) return;
  for (int itype = 1; itype <= ntypes; itype++)
    if (mass_setflag[itype] == 0)
      error->all(file,line,"Not all per-type masses are set. Type {} is missing.", itype);
}

/* ----------------------------------------------------------------------
   check that radii of all particles of itype are the same
   return 1 if true, else return 0
   also return the radius value for that type
------------------------------------------------------------------------- */

int Atom::radius_consistency(int itype, double &rad)
{
  double value = -1.0;
  int flag = 0;
  for (int i = 0; i < nlocal; i++) {
    if (type[i] != itype) continue;
    if (value < 0.0) value = radius[i];
    else if (value != radius[i]) flag = 1;
  }

  int flagall;
  MPI_Allreduce(&flag,&flagall,1,MPI_INT,MPI_SUM,world);
  if (flagall) return 0;

  MPI_Allreduce(&value,&rad,1,MPI_DOUBLE,MPI_MAX,world);
  return 1;
}

/* ----------------------------------------------------------------------
   check that shape of all particles of itype are the same
   return 1 if true, else return 0
   also return the 3 shape params for itype
------------------------------------------------------------------------- */

int Atom::shape_consistency(int itype, double &shapex, double &shapey, double &shapez)
{
  double zero[3] = {0.0, 0.0, 0.0};
  double one[3] = {-1.0, -1.0, -1.0};
  double *shape;

  auto avec_ellipsoid = dynamic_cast<AtomVecEllipsoid *>( style_match("ellipsoid"));
  auto bonus = avec_ellipsoid->bonus;

  int flag = 0;
  for (int i = 0; i < nlocal; i++) {
    if (type[i] != itype) continue;
    if (ellipsoid[i] < 0) shape = zero;
    else shape = bonus[ellipsoid[i]].shape;

    if (one[0] < 0.0) {
      one[0] = shape[0];
      one[1] = shape[1];
      one[2] = shape[2];
    } else if ((one[0] != shape[0]) || (one[1] != shape[1]) || (one[2] != shape[2]))
      flag = 1;
  }

  int flagall;
  MPI_Allreduce(&flag,&flagall,1,MPI_INT,MPI_SUM,world);
  if (flagall) return 0;

  double oneall[3];
  MPI_Allreduce(one,oneall,3,MPI_DOUBLE,MPI_MAX,world);
  shapex = oneall[0];
  shapey = oneall[1];
  shapez = oneall[2];
  return 1;
}

/* ----------------------------------------------------------------------
   add a new molecule template = set of molecules
------------------------------------------------------------------------- */

void Atom::add_molecule(int narg, char **arg)
{
  if (narg < 1) utils::missing_cmd_args(FLERR, "molecule", error);

  if (find_molecule(arg[0]) >= 0)
    error->all(FLERR,"Reuse of molecule template ID {}", arg[0]);

  // 1st molecule in set stores nset = # of mols, others store nset = 0
  // ifile = count of molecules in set
  // index = argument index where next molecule starts, updated by constructor

  int ifile = 1;
  int index = 1;
  while (true) {
    molecules = (Molecule **)
      memory->srealloc(molecules,(nmolecule+1)*sizeof(Molecule *), "atom::molecules");
    molecules[nmolecule] = new Molecule(lmp,narg,arg,index);
    molecules[nmolecule]->nset = 0;
    molecules[nmolecule-ifile+1]->nset++;
    nmolecule++;
    if (molecules[nmolecule-1]->last) break;
    ifile++;
  }
}

/* ----------------------------------------------------------------------
   find first molecule in set with template ID
   return -1 if does not exist
------------------------------------------------------------------------- */

int Atom::find_molecule(char *id)
{
  if (id == nullptr) return -1;
  int imol;
  for (imol = 0; imol < nmolecule; imol++)
    if (strcmp(id,molecules[imol]->id) == 0) return imol;
  return -1;
}

/* ----------------------------------------------------------------------
   add info to current atom ilocal from molecule template onemol and its iatom
   offset = atom ID preceding IDs of atoms in this molecule
   called by fixes and commands that add molecules
------------------------------------------------------------------------- */

void Atom::add_molecule_atom(Molecule *onemol, int iatom, int ilocal, tagint offset)
{
  if (onemol->qflag && q_flag) q[ilocal] = onemol->q[iatom];
  if (onemol->radiusflag && radius_flag) radius[ilocal] = onemol->radius[iatom];
  if (onemol->rmassflag && rmass_flag) rmass[ilocal] = onemol->rmass[iatom];
  else if (rmass_flag)
    rmass[ilocal] = 4.0*MY_PI/3.0 *
      radius[ilocal]*radius[ilocal]*radius[ilocal];
  if (onemol->bodyflag) {
    body[ilocal] = 0;     // as if a body read from data file
    onemol->avec_body->data_body(ilocal,onemol->nibody,onemol->ndbody,
                                 onemol->ibodyparams,onemol->dbodyparams);
    onemol->avec_body->set_quat(ilocal,onemol->quat_external);
  }

  // initialize custom per-atom properties to zero if present

  for (int i = 0; i < nivector; ++i)
    ivector[i][ilocal] = 0;
  for (int i = 0; i < ndvector; ++i)
    dvector[i][ilocal] = 0.0;
  for (int i = 0; i < niarray; ++i)
    for (int j = 0; j < icols[i]; ++j)
      iarray[i][ilocal][j] = 0;
  for (int i = 0; i < ndarray; ++i)
    for (int j = 0; j < dcols[i]; ++j)
      darray[i][ilocal][j] = 0.0;

  if (molecular != Atom::MOLECULAR) return;

  // add bond topology info
  // for molecular atom styles, but not atom style template

  if (avec->bonds_allow) {
    num_bond[ilocal] = onemol->num_bond[iatom];
    for (int i = 0; i < num_bond[ilocal]; i++) {
      bond_type[ilocal][i] = onemol->bond_type[iatom][i];
      bond_atom[ilocal][i] = onemol->bond_atom[iatom][i] + offset;
    }
  }

  if (avec->angles_allow) {
    num_angle[ilocal] = onemol->num_angle[iatom];
    for (int i = 0; i < num_angle[ilocal]; i++) {
      angle_type[ilocal][i] = onemol->angle_type[iatom][i];
      angle_atom1[ilocal][i] = onemol->angle_atom1[iatom][i] + offset;
      angle_atom2[ilocal][i] = onemol->angle_atom2[iatom][i] + offset;
      angle_atom3[ilocal][i] = onemol->angle_atom3[iatom][i] + offset;
    }
  }

  if (avec->dihedrals_allow) {
    num_dihedral[ilocal] = onemol->num_dihedral[iatom];
    for (int i = 0; i < num_dihedral[ilocal]; i++) {
      dihedral_type[ilocal][i] = onemol->dihedral_type[iatom][i];
      dihedral_atom1[ilocal][i] = onemol->dihedral_atom1[iatom][i] + offset;
      dihedral_atom2[ilocal][i] = onemol->dihedral_atom2[iatom][i] + offset;
      dihedral_atom3[ilocal][i] = onemol->dihedral_atom3[iatom][i] + offset;
      dihedral_atom4[ilocal][i] = onemol->dihedral_atom4[iatom][i] + offset;
    }
  }

  if (avec->impropers_allow) {
    num_improper[ilocal] = onemol->num_improper[iatom];
    for (int i = 0; i < num_improper[ilocal]; i++) {
      improper_type[ilocal][i] = onemol->improper_type[iatom][i];
      improper_atom1[ilocal][i] = onemol->improper_atom1[iatom][i] + offset;
      improper_atom2[ilocal][i] = onemol->improper_atom2[iatom][i] + offset;
      improper_atom3[ilocal][i] = onemol->improper_atom3[iatom][i] + offset;
      improper_atom4[ilocal][i] = onemol->improper_atom4[iatom][i] + offset;
    }
  }

  if (onemol->specialflag) {
    nspecial[ilocal][0] = onemol->nspecial[iatom][0];
    nspecial[ilocal][1] = onemol->nspecial[iatom][1];
    int n = nspecial[ilocal][2] = onemol->nspecial[iatom][2];
    for (int i = 0; i < n; i++)
      special[ilocal][i] = onemol->special[iatom][i] + offset;
  }
}

/* ----------------------------------------------------------------------
   reorder owned atoms so those in firstgroup appear first
   called by comm->exchange() if atom_modify first group is set
   only owned atoms exist at this point, no ghost atoms
------------------------------------------------------------------------- */

void Atom::first_reorder()
{
  // insure there is one extra atom location at end of arrays for swaps

  if (nlocal == nmax) avec->grow(0);

  // loop over owned atoms
  // nfirst = index of first atom not in firstgroup
  // when find firstgroup atom out of place, swap it with atom nfirst

  int bitmask = group->bitmask[firstgroup];
  nfirst = 0;
  while (nfirst < nlocal && mask[nfirst] & bitmask) nfirst++;

  for (int i = 0; i < nlocal; i++) {
    if (mask[i] & bitmask && i > nfirst) {
      avec->copy(i,nlocal,0);
      avec->copy(nfirst,i,0);
      avec->copy(nlocal,nfirst,0);
      while (nfirst < nlocal && mask[nfirst] & bitmask) nfirst++;
    }
  }
}

/* ----------------------------------------------------------------------
   perform spatial sort of atoms within my sub-domain
   always called between comm->exchange() and comm->borders()
   don't have to worry about clearing/setting atom->map since done in comm
------------------------------------------------------------------------- */

void Atom::sort()
{
  int i,m,n,ix,iy,iz,ibin,empty;

  // set next timestep for sorting to take place

  nextsort = (update->ntimestep/sortfreq)*sortfreq + sortfreq;

  // re-setup sort bins if needed

  if (domain->box_change) setup_sort_bins();
  if (nbins == 1) return;

  // reallocate per-atom vectors if needed

  if (nlocal > maxnext) {
    memory->destroy(next);
    memory->destroy(permute);
    maxnext = atom->nmax;
    memory->create(next,maxnext,"atom:next");
    memory->create(permute,maxnext,"atom:permute");
  }

  // insure there is one extra atom location at end of arrays for swaps

  if (nlocal == nmax) avec->grow(0);

  // bin atoms in reverse order so linked list will be in forward order

  for (i = 0; i < nbins; i++) binhead[i] = -1;

  for (i = nlocal-1; i >= 0; i--) {
    ix = static_cast<int> ((x[i][0]-bboxlo[0])*bininvx);
    iy = static_cast<int> ((x[i][1]-bboxlo[1])*bininvy);
    iz = static_cast<int> ((x[i][2]-bboxlo[2])*bininvz);
    ix = MAX(ix,0);
    iy = MAX(iy,0);
    iz = MAX(iz,0);
    ix = MIN(ix,nbinx-1);
    iy = MIN(iy,nbiny-1);
    iz = MIN(iz,nbinz-1);
    ibin = iz*nbiny*nbinx + iy*nbinx + ix;
    next[i] = binhead[ibin];
    binhead[ibin] = i;
  }

  // permute = desired permutation of atoms
  // permute[I] = J means Ith new atom will be Jth old atom

  n = 0;
  for (m = 0; m < nbins; m++) {
    i = binhead[m];
    while (i >= 0) {
      permute[n++] = i;
      i = next[i];
    }
  }

  // current = current permutation, just reuse next vector
  // current[I] = J means Ith current atom is Jth old atom

  int *current = next;
  for (i = 0; i < nlocal; i++) current[i] = i;

  // reorder local atom list, when done, current = permute
  // perform "in place" using copy() to extra atom location at end of list
  // inner while loop processes one cycle of the permutation
  // copy before inner-loop moves an atom to end of atom list
  // copy after inner-loop moves atom at end of list back into list
  // empty = location in atom list that is currently empty

  for (i = 0; i < nlocal; i++) {
    if (current[i] == permute[i]) continue;
    avec->copy(i,nlocal,0);
    empty = i;
    while (permute[empty] != i) {
      avec->copy(permute[empty],empty,0);
      empty = current[empty] = permute[empty];
    }
    avec->copy(nlocal,empty,0);
    current[empty] = permute[empty];
  }

  // sanity check that current = permute

  //int flag = 0;
  //for (i = 0; i < nlocal; i++)
  //  if (current[i] != permute[i]) flag = 1;
  //int flagall;
  //MPI_Allreduce(&flag,&flagall,1,MPI_INT,MPI_SUM,world);
  //if (flagall) error->all(FLERR,"Atom sort did not operate correctly");
}

/* ----------------------------------------------------------------------
   setup bins for spatial sorting of atoms
------------------------------------------------------------------------- */

void Atom::setup_sort_bins()
{
  // binsize:
  // user setting if explicitly set
  // default = 1/2 of neighbor cutoff
  // check if neighbor cutoff = 0.0
  // and in that case, disable sorting

  double binsize = 0.0;
  if (userbinsize > 0.0) binsize = userbinsize;
  else if (neighbor->cutneighmax > 0.0) binsize = 0.5 * neighbor->cutneighmax;

  if ((binsize == 0.0) && (sortfreq > 0)) {
    sortfreq = 0;
    if (comm->me == 0)
      error->warning(FLERR,"No pairwise cutoff or binsize set. Atom sorting therefore disabled.");
    return;
  }

  double bininv = 1.0/binsize;

  // nbin xyz = local bins
  // bbox lo/hi = bounding box of my sub-domain

  if (domain->triclinic)
    domain->bbox(domain->sublo_lamda,domain->subhi_lamda,bboxlo,bboxhi);
  else {
    bboxlo[0] = domain->sublo[0];
    bboxlo[1] = domain->sublo[1];
    bboxlo[2] = domain->sublo[2];
    bboxhi[0] = domain->subhi[0];
    bboxhi[1] = domain->subhi[1];
    bboxhi[2] = domain->subhi[2];
  }

  nbinx = static_cast<int> ((bboxhi[0]-bboxlo[0]) * bininv);
  nbiny = static_cast<int> ((bboxhi[1]-bboxlo[1]) * bininv);
  nbinz = static_cast<int> ((bboxhi[2]-bboxlo[2]) * bininv);
  if (domain->dimension == 2) nbinz = 1;

  if (nbinx == 0) nbinx = 1;
  if (nbiny == 0) nbiny = 1;
  if (nbinz == 0) nbinz = 1;

  bininvx = nbinx / (bboxhi[0]-bboxlo[0]);
  bininvy = nbiny / (bboxhi[1]-bboxlo[1]);
  bininvz = nbinz / (bboxhi[2]-bboxlo[2]);

#ifdef LMP_INTEL
  if (neighbor->has_intel_request() && userbinsize == 0.0) {
    if (neighbor->binsizeflag) bininv = 1.0/neighbor->binsize_user;

    double nx_low = neighbor->bboxlo[0];
    double ny_low = neighbor->bboxlo[1];
    double nz_low = neighbor->bboxlo[2];
    double nxbbox = neighbor->bboxhi[0] - nx_low;
    double nybbox = neighbor->bboxhi[1] - ny_low;
    double nzbbox = neighbor->bboxhi[2] - nz_low;
    int nnbinx = static_cast<int> (nxbbox * bininv);
    int nnbiny = static_cast<int> (nybbox * bininv);
    int nnbinz = static_cast<int> (nzbbox * bininv);
    if (domain->dimension == 2) nnbinz = 1;

    if (nnbinx == 0) nnbinx = 1;
    if (nnbiny == 0) nnbiny = 1;
    if (nnbinz == 0) nnbinz = 1;

    double binsizex = nxbbox/nnbinx;
    double binsizey = nybbox/nnbiny;
    double binsizez = nzbbox/nnbinz;

    bininvx = 1.0 / binsizex;
    bininvy = 1.0 / binsizey;
    bininvz = 1.0 / binsizez;

    int lxo = (bboxlo[0] - nx_low) * bininvx;
    int lyo = (bboxlo[1] - ny_low) * bininvy;
    int lzo = (bboxlo[2] - nz_low) * bininvz;
    bboxlo[0] = nx_low + static_cast<double>(lxo) / bininvx;
    bboxlo[1] = ny_low + static_cast<double>(lyo) / bininvy;
    bboxlo[2] = nz_low + static_cast<double>(lzo) / bininvz;
    nbinx = static_cast<int>((bboxhi[0] - bboxlo[0]) * bininvx) + 1;
    nbiny = static_cast<int>((bboxhi[1] - bboxlo[1]) * bininvy) + 1;
    nbinz = static_cast<int>((bboxhi[2] - bboxlo[2]) * bininvz) + 1;
    bboxhi[0] = bboxlo[0] + static_cast<double>(nbinx) / bininvx;
    bboxhi[1] = bboxlo[1] + static_cast<double>(nbiny) / bininvy;
    bboxhi[2] = bboxlo[2] + static_cast<double>(nbinz) / bininvz;
  }
#endif

#ifdef LMP_GPU
  if (userbinsize == 0.0) {
    FixGPU *fix = dynamic_cast<FixGPU *>(modify->get_fix_by_id("package_gpu"));
    if (fix) {
      const double subx = domain->subhi[0] - domain->sublo[0];
      const double suby = domain->subhi[1] - domain->sublo[1];
      const double subz = domain->subhi[2] - domain->sublo[2];

      binsize = fix->binsize(subx, suby, subz, atom->nlocal,neighbor->cutneighmax);
      bininv = 1.0 / binsize;

      nbinx = static_cast<int> (ceil(subx * bininv));
      nbiny = static_cast<int> (ceil(suby * bininv));
      nbinz = static_cast<int> (ceil(subz * bininv));
      if (domain->dimension == 2) nbinz = 1;

      if (nbinx == 0) nbinx = 1;
      if (nbiny == 0) nbiny = 1;
      if (nbinz == 0) nbinz = 1;

      bininvx = bininv;
      bininvy = bininv;
      bininvz = bininv;
    }
  }
#endif

  if (1.0*nbinx*nbiny*nbinz > INT_MAX) error->one(FLERR,"Too many atom sorting bins");

  nbins = nbinx*nbiny*nbinz;

  // reallocate per-bin memory if needed

  if (nbins > maxbin) {
    memory->destroy(binhead);
    maxbin = nbins;
    memory->create(binhead,maxbin,"atom:binhead");
  }
}

/* ----------------------------------------------------------------------
   register a callback to a fix so it can manage atom-based arrays
   happens when fix is created
   flag = 0 for grow, 1 for restart, 2 for border comm
------------------------------------------------------------------------- */

void Atom::add_callback(int flag)
{
  int ifix;

  // find the fix
  // if find null pointer:
  //   it's this one, since it is being replaced and has just been deleted
  //   at this point in re-creation
  // if don't find null pointer:
  //   i is set to nfix = new one currently being added at end of list

  for (ifix = 0; ifix < modify->nfix; ifix++)
    if (modify->fix[ifix] == nullptr) break;

  // add callback to lists and sort, reallocating if necessary
  // sorting is required in cases where fixes were replaced as it ensures atom
  // data is read/written/transfered in the same order that fixes are called

  if (flag == GROW) {
    if (nextra_grow == nextra_grow_max) {
      nextra_grow_max += DELTA;
      memory->grow(extra_grow,nextra_grow_max,"atom:extra_grow");
    }
    extra_grow[nextra_grow] = ifix;
    nextra_grow++;
    std::sort(extra_grow, extra_grow + nextra_grow);
  } else if (flag == RESTART) {
    if (nextra_restart == nextra_restart_max) {
      nextra_restart_max += DELTA;
      memory->grow(extra_restart,nextra_restart_max,"atom:extra_restart");
    }
    extra_restart[nextra_restart] = ifix;
    nextra_restart++;
    std::sort(extra_restart, extra_restart + nextra_restart);
  } else if (flag == BORDER) {
    if (nextra_border == nextra_border_max) {
      nextra_border_max += DELTA;
      memory->grow(extra_border,nextra_border_max,"atom:extra_border");
    }
    extra_border[nextra_border] = ifix;
    nextra_border++;
    std::sort(extra_border, extra_border + nextra_border);
  }
}

/* ----------------------------------------------------------------------
   unregister a callback to a fix
   happens when fix is deleted, called by its destructor
   flag = 0 for grow, 1 for restart
------------------------------------------------------------------------- */

void Atom::delete_callback(const char *id, int flag)
{
  if (id == nullptr) return;

  int ifix = modify->find_fix(id);

  // compact the list of callbacks

  if (flag == GROW) {
    int match;
    for (match = 0; match < nextra_grow; match++)
      if (extra_grow[match] == ifix) break;
    if ((nextra_grow == 0) || (match == nextra_grow))
      error->all(FLERR,"Trying to delete non-existent Atom::grow() callback");
    for (int i = match; i < nextra_grow-1; i++)
      extra_grow[i] = extra_grow[i+1];
    nextra_grow--;

  } else if (flag == RESTART) {
    int match;
    for (match = 0; match < nextra_restart; match++)
      if (extra_restart[match] == ifix) break;
    if ((nextra_restart == 0) || (match == nextra_restart))
      error->all(FLERR,"Trying to delete non-existent Atom::restart() callback");
    for (int i = match; i < nextra_restart-1; i++)
      extra_restart[i] = extra_restart[i+1];
    nextra_restart--;

  } else if (flag == BORDER) {
    int match;
    for (match = 0; match < nextra_border; match++)
      if (extra_border[match] == ifix) break;
    if ((nextra_border == 0) || (match == nextra_border))
      error->all(FLERR,"Trying to delete non-existent Atom::border() callback");
    for (int i = match; i < nextra_border-1; i++)
      extra_border[i] = extra_border[i+1];
    nextra_border--;
  }
}

/* ----------------------------------------------------------------------
   decrement ptrs in callback lists to fixes beyond the deleted ifix
   happens after fix is deleted
------------------------------------------------------------------------- */

void Atom::update_callback(int ifix)
{
  for (int i = 0; i < nextra_grow; i++)
    if (extra_grow[i] > ifix) extra_grow[i]--;
  for (int i = 0; i < nextra_restart; i++)
    if (extra_restart[i] > ifix) extra_restart[i]--;
  for (int i = 0; i < nextra_border; i++)
    if (extra_border[i] > ifix) extra_border[i]--;
}

/* ----------------------------------------------------------------------
   find custom per-atom vector with name
   return index if found, -1 if not found
     lists of names can have NULL entries if previously removed
   return flag = 0/1 for int/double
   return cols = 0/N for vector/array where N = # of columns
------------------------------------------------------------------------- */

int Atom::find_custom(const char *name, int &flag, int &cols)
{
  if (name == nullptr) return -1;

  for (int i = 0; i < nivector; i++)
    if (ivname[i] && strcmp(ivname[i],name) == 0) {
      flag = 0;
      cols = 0;
      return i;
    }

  for (int i = 0; i < ndvector; i++)
    if (dvname[i] && strcmp(dvname[i],name) == 0) {
      flag = 1;
      cols = 0;
      return i;
    }

  for (int i = 0; i < niarray; i++)
    if (ianame[i] && strcmp(ianame[i],name) == 0) {
      flag = 0;
      cols = icols[i];
      return i;
    }

  for (int i = 0; i < ndarray; i++)
    if (daname[i] && strcmp(daname[i],name) == 0) {
      flag = 1;
      cols = dcols[i];
      return i;
    }

  return -1;
}

/** \brief Add a custom per-atom property with the given name and type and size
\verbatim embed:rst

This function will add a custom per-atom property with one or more values
with the name "name" to the list of custom properties.
This function is called, e.g. from :doc:`fix property/atom <fix_property_atom>`.
\endverbatim
 * \param name Name of the property (w/o a "i_" or "d_" or "i2_" or "d2_" prefix)
 * \param flag Data type of property: 0 for int, 1 for double
 * \param cols Number of values: 0 for a single value, 1 or more for a vector of values
 * \return index of property in the respective list of properties
 */
int Atom::add_custom(const char *name, int flag, int cols)
{
  int index = -1;

  if ((flag == 0) && (cols == 0)) {
    index = nivector;
    nivector++;
    ivname = (char **) memory->srealloc(ivname,nivector*sizeof(char *),"atom:ivname");
    ivname[index] = utils::strdup(name);
    ivector = (int **) memory->srealloc(ivector,nivector*sizeof(int *),"atom:ivector");
    memory->create(ivector[index],nmax,"atom:ivector");

  } else if ((flag == 1) && (cols == 0)) {
    index = ndvector;
    ndvector++;
    dvname = (char **) memory->srealloc(dvname,ndvector*sizeof(char *),"atom:dvname");
    dvname[index] = utils::strdup(name);
    dvector = (double **) memory->srealloc(dvector,ndvector*sizeof(double *),"atom:dvector");
    memory->create(dvector[index],nmax,"atom:dvector");

  } else if ((flag == 0) && (cols > 0)) {
    index = niarray;
    niarray++;
    ianame = (char **) memory->srealloc(ianame,niarray*sizeof(char *),"atom:ianame");
    ianame[index] = utils::strdup(name);
    iarray = (int ***) memory->srealloc(iarray,niarray*sizeof(int **),"atom:iarray");
    memory->create(iarray[index],nmax,cols,"atom:iarray");

    icols = (int *) memory->srealloc(icols,niarray*sizeof(int),"atom:icols");
    icols[index] = cols;

  } else if ((flag == 1) && (cols > 0)) {
    index = ndarray;
    ndarray++;
    daname = (char **) memory->srealloc(daname,ndarray*sizeof(char *),"atom:daname");
    daname[index] = utils::strdup(name);
    darray = (double ***) memory->srealloc(darray,ndarray*sizeof(double **),"atom:darray");
    memory->create(darray[index],nmax,cols,"atom:darray");

    dcols = (int *) memory->srealloc(dcols,ndarray*sizeof(int),"atom:dcols");
    dcols[index] = cols;
  }
  if (index < 0)
    error->all(FLERR,"Invalid call to Atom::add_custom()");
  return index;
}

/*! \brief Remove a custom per-atom property of a given type and size
 *
\verbatim embed:rst
This will remove a property that was requested, e.g. by the
:doc:`fix property/atom <fix_property_atom>` command.  It frees the
allocated memory and sets the pointer to ``nullptr`` for the entry in
the list so it can be reused. The lists of these pointers are never
compacted or shrink, so that indices to name mappings remain valid.
\endverbatim
 * \param index Index of property in the respective list of properties
 * \param flag Data type of property: 0 for int, 1 for double
 * \param cols Number of values: 0 for a single value, 1 or more for a vector of values
 */
void Atom::remove_custom(int index, int flag, int cols)
{
  if (flag == 0 && cols == 0) {
    memory->destroy(ivector[index]);
    ivector[index] = nullptr;
    delete[] ivname[index];
    ivname[index] = nullptr;

  } else if (flag == 1 && cols == 0) {
    memory->destroy(dvector[index]);
    dvector[index] = nullptr;
    delete[] dvname[index];
    dvname[index] = nullptr;

  } else if (flag == 0 && cols) {
    memory->destroy(iarray[index]);
    iarray[index] = nullptr;
    delete[] ianame[index];
    ianame[index] = nullptr;

  } else if (flag == 1 && cols) {
    memory->destroy(darray[index]);
    darray[index] = nullptr;
    delete[] daname[index];
    daname[index] = nullptr;
  }
}

/** Provide access to internal data of the Atom class by keyword
 *
\verbatim embed:rst

This function is a way to access internal per-atom data.  This data is
distributed across MPI ranks and thus only the data for "local" atoms
are expected to be available.  Whether also data for "ghost" atoms is
stored and up-to-date depends on various simulation settings.

This table lists a large part of the supported names, their data types,
length of the data area, and a short description.

.. list-table::
   :header-rows: 1
   :widths: auto

   * - Name
     - Type
     - Items per atom
     - Description
   * - mass
     - double
     - 1
     - per-type mass. This array is **NOT** a per-atom array
       but of length ``ntypes+1``, element 0 is ignored.
   * - id
     - tagint
     - 1
     - atom ID of the particles
   * - type
     - int
     - 1
     - atom type of the particles
   * - mask
     - int
     - 1
     - bitmask for mapping to groups. Individual bits are set
       to 0 or 1 for each group.
   * - image
     - imageint
     - 1
     - 3 image flags encoded into a single integer.
       See :cpp:func:`lammps_encode_image_flags`.
   * - x
     - double
     - 3
     - x-, y-, and z-coordinate of the particles
   * - v
     - double
     - 3
     - x-, y-, and z-component of the velocity of the particles
   * - f
     - double
     - 3
     - x-, y-, and z-component of the force on the particles
   * - molecule
     - int
     - 1
     - molecule ID of the particles
   * - q
     - double
     - 1
     - charge of the particles
   * - mu
     - double
     - 3
     - dipole moment of the particles
   * - omega
     - double
     - 3
     - x-, y-, and z-component of rotational velocity of the particles
   * - angmom
     - double
     - 3
     - x-, y-, and z-component of angular momentum of the particles
   * - torque
     - double
     - 3
     - x-, y-, and z-component of the torque on the particles
   * - radius
     - double
     - 1
     - radius of the (extended) particles
   * - rmass
     - double
     - 1
     - per-atom mass of the particles. ``nullptr`` if per-type masses are
       used. See the :cpp:func:`rmass_flag<lammps_extract_setting>` setting.
   * - ellipsoid
     - int
     - 1
     - 1 if the particle is an ellipsoidal particle, 0 if not
   * - line
     - int
     - 1
     - 1 if the particle is a line particle, 0 if not
   * - tri
     - int
     - 1
     - 1 if the particle is a triangulated particle, 0 if not
   * - body
     - int
     - 1
     - 1 if the particle is a body particle, 0 if not
   * - quat
     - double
     - 4
     - four quaternion components of the particles
   * - i_name
     - int
     - 1
     - single integer value defined by fix property/atom vector name
   * - d_name
     - double
     - 1
     - single double value defined by fix property/atom vector name
   * - i2_name
     - int
     - n
     - N integer values defined by fix property/atom array name
   * - d2_name
     - double
     - n
     - N double values defined by fix property/atom array name

*See also*
   :cpp:func:`lammps_extract_atom`

\endverbatim
 *
 * \sa extract_datatype
 *
 * \param  name  string with the keyword of the desired property.
                 Typically the name of the pointer variable returned
 * \return       pointer to the requested data cast to ``void *`` or ``nullptr`` */

void *Atom::extract(const char *name)
{
  // --------------------------------------------------------------------
  // 4th customization section: customize by adding new variable name
  // if new variable is from a package, add package comment

  if (strcmp(name,"mass") == 0) return (void *) mass;

  if (strcmp(name,"id") == 0) return (void *) tag;
  if (strcmp(name,"type") == 0) return (void *) type;
  if (strcmp(name,"mask") == 0) return (void *) mask;
  if (strcmp(name,"image") == 0) return (void *) image;
  if (strcmp(name,"x") == 0) return (void *) x;
  if (strcmp(name,"v") == 0) return (void *) v;
  if (strcmp(name,"f") == 0) return (void *) f;
  if (strcmp(name,"molecule") == 0) return (void *) molecule;
  if (strcmp(name,"q") == 0) return (void *) q;
  if (strcmp(name,"mu") == 0) return (void *) mu;
  if (strcmp(name,"omega") == 0) return (void *) omega;
  if (strcmp(name,"angmom") == 0) return (void *) angmom;
  if (strcmp(name,"torque") == 0) return (void *) torque;
  if (strcmp(name,"radius") == 0) return (void *) radius;
  if (strcmp(name,"rmass") == 0) return (void *) rmass;
  if (strcmp(name,"ellipsoid") == 0) return (void *) ellipsoid;
  if (strcmp(name,"line") == 0) return (void *) line;
  if (strcmp(name,"tri") == 0) return (void *) tri;
  if (strcmp(name,"body") == 0) return (void *) body;
  if (strcmp(name,"quat") == 0) return (void *) quat;

  if (strcmp(name,"vfrac") == 0) return (void *) vfrac;
  if (strcmp(name,"s0") == 0) return (void *) s0;
  if (strcmp(name,"x0") == 0) return (void *) x0;

  if (strcmp(name,"spin") == 0) return (void *) spin;
  if (strcmp(name,"eradius") == 0) return (void *) eradius;
  if (strcmp(name,"ervel") == 0) return (void *) ervel;
  if (strcmp(name,"erforce") == 0) return (void *) erforce;
  if (strcmp(name,"ervelforce") == 0) return (void *) ervelforce;
  if (strcmp(name,"cs") == 0) return (void *) cs;
  if (strcmp(name,"csforce") == 0) return (void *) csforce;
  if (strcmp(name,"vforce") == 0) return (void *) vforce;
  if (strcmp(name,"etag") == 0) return (void *) etag;

  if (strcmp(name,"rho") == 0) return (void *) rho;
  if (strcmp(name,"drho") == 0) return (void *) drho;
  if (strcmp(name,"esph") == 0) return (void *) esph;
  if (strcmp(name,"desph") == 0) return (void *) desph;
  if (strcmp(name,"cv") == 0) return (void *) cv;
  if (strcmp(name,"vest") == 0) return (void *) vest;

  // MESONT package

  if (strcmp(name,"length") == 0) return (void *) length;
  if (strcmp(name,"buckling") == 0) return (void *) buckling;
  if (strcmp(name,"bond_nt") == 0) return (void *) bond_nt;

  // MACHDYN package

  if (strcmp(name, "contact_radius") == 0) return (void *) contact_radius;
  if (strcmp(name, "smd_data_9") == 0) return (void *) smd_data_9;
  if (strcmp(name, "smd_stress") == 0) return (void *) smd_stress;
  if (strcmp(name, "eff_plastic_strain") == 0)
    return (void *) eff_plastic_strain;
  if (strcmp(name, "eff_plastic_strain_rate") == 0)
    return (void *) eff_plastic_strain_rate;
  if (strcmp(name, "damage") == 0) return (void *) damage;

  // DPD-REACT pakage

  if (strcmp(name,"dpdTheta") == 0) return (void *) dpdTheta;

  // DPD-MESO package

  if (strcmp(name,"edpd_temp") == 0) return (void *) edpd_temp;

  // DIELECTRIC package

  if (strcmp(name,"area") == 0) return (void *) area;
  if (strcmp(name,"ed") == 0) return (void *) ed;
  if (strcmp(name,"em") == 0) return (void *) em;
  if (strcmp(name,"epsilon") == 0) return (void *) epsilon;
  if (strcmp(name,"curvature") == 0) return (void *) curvature;
  if (strcmp(name,"q_unscaled") == 0) return (void *) q_unscaled;

  // end of customization section
  // --------------------------------------------------------------------

  // custom vectors and arrays

  if (utils::strmatch(name,"^[id]2?_")) {
    int which = 0, array = 0;
    if (name[0] == 'd') which = 1;
    if (name[1] == '2') array = 1;

    int index,flag,cols;
    if (!array) index = find_custom(&name[2],flag,cols);
    else index = find_custom(&name[3],flag,cols);

    if (index < 0) return nullptr;
    if (which != flag) return nullptr;
    if ((!array && cols) || (array && !cols)) return nullptr;

    if (!which && !array) return (void *) ivector[index];
    if (which && !array) return (void *) dvector[index];
    if (!which && array) return (void *) iarray[index];
    if (which && array) return (void *) darray[index];
  }

  return nullptr;
}

/** Provide data type info about internal data of the Atom class
 *
\verbatim embed:rst

.. versionadded:: 18Sep2020

\endverbatim
 *
 * \sa extract
 *
 * \param  name  string with the keyword of the desired property.
 * \return       data type constant for desired property or -1 */

int Atom::extract_datatype(const char *name)
{
  // --------------------------------------------------------------------
  // 5th customization section: customize by adding new variable name

  if (strcmp(name,"mass") == 0) return LAMMPS_DOUBLE;

  if (strcmp(name,"id") == 0) return LAMMPS_TAGINT;
  if (strcmp(name,"type") == 0) return LAMMPS_INT;
  if (strcmp(name,"mask") == 0) return LAMMPS_INT;
  if (strcmp(name,"image") == 0) return LAMMPS_TAGINT;
  if (strcmp(name,"x") == 0) return LAMMPS_DOUBLE_2D;
  if (strcmp(name,"v") == 0) return LAMMPS_DOUBLE_2D;
  if (strcmp(name,"f") == 0) return LAMMPS_DOUBLE_2D;
  if (strcmp(name,"molecule") == 0) return LAMMPS_TAGINT;
  if (strcmp(name,"q") == 0) return LAMMPS_DOUBLE;
  if (strcmp(name,"mu") == 0) return LAMMPS_DOUBLE_2D;
  if (strcmp(name,"omega") == 0) return LAMMPS_DOUBLE_2D;
  if (strcmp(name,"angmom") == 0) return LAMMPS_DOUBLE_2D;
  if (strcmp(name,"torque") == 0) return LAMMPS_DOUBLE_2D;
  if (strcmp(name,"radius") == 0) return LAMMPS_DOUBLE;
  if (strcmp(name,"rmass") == 0) return LAMMPS_DOUBLE;
  if (strcmp(name,"ellipsoid") == 0) return LAMMPS_INT;
  if (strcmp(name,"line") == 0) return LAMMPS_INT;
  if (strcmp(name,"tri") == 0) return LAMMPS_INT;
  if (strcmp(name,"body") == 0) return LAMMPS_INT;
  if (strcmp(name,"quat") == 0) return LAMMPS_DOUBLE_2D;

  if (strcmp(name,"vfrac") == 0) return LAMMPS_DOUBLE;
  if (strcmp(name,"s0") == 0) return LAMMPS_DOUBLE;
  if (strcmp(name,"x0") == 0) return LAMMPS_DOUBLE_2D;

  if (strcmp(name,"spin") == 0) return LAMMPS_INT;
  if (strcmp(name,"eradius") == 0) return LAMMPS_DOUBLE;
  if (strcmp(name,"ervel") == 0) return LAMMPS_DOUBLE;
  if (strcmp(name,"erforce") == 0) return LAMMPS_DOUBLE;
  if (strcmp(name,"ervelforce") == 0) return LAMMPS_DOUBLE;
  if (strcmp(name,"cs") == 0) return LAMMPS_DOUBLE_2D;
  if (strcmp(name,"csforce") == 0) return LAMMPS_DOUBLE_2D;
  if (strcmp(name,"vforce") == 0) return LAMMPS_DOUBLE_2D;
  if (strcmp(name,"etag") == 0) return LAMMPS_INT;

  if (strcmp(name,"rho") == 0) return LAMMPS_DOUBLE;
  if (strcmp(name,"drho") == 0) return LAMMPS_DOUBLE;
  if (strcmp(name,"esph") == 0) return LAMMPS_DOUBLE;
  if (strcmp(name,"desph") == 0) return LAMMPS_DOUBLE;
  if (strcmp(name,"cv") == 0) return LAMMPS_DOUBLE;
  if (strcmp(name,"vest") == 0) return LAMMPS_DOUBLE_2D;

  // MESONT package

  if (strcmp(name,"length") == 0) return LAMMPS_DOUBLE;
  if (strcmp(name,"buckling") == 0) return LAMMPS_INT;
  if (strcmp(name,"bond_nt") == 0) return  LAMMPS_TAGINT_2D;

  // MACHDYN package

  if (strcmp(name, "contact_radius") == 0) return LAMMPS_DOUBLE;
  if (strcmp(name, "smd_data_9") == 0) return LAMMPS_DOUBLE_2D;
  if (strcmp(name, "smd_stress") == 0) return LAMMPS_DOUBLE_2D;
  if (strcmp(name, "eff_plastic_strain") == 0) return LAMMPS_DOUBLE;
  if (strcmp(name, "eff_plastic_strain_rate") == 0) return LAMMPS_DOUBLE;
  if (strcmp(name, "damage") == 0) return LAMMPS_DOUBLE;

  // DPD-REACT package

  if (strcmp(name,"dpdTheta") == 0) return LAMMPS_DOUBLE;

  // DPD-MESO package

  if (strcmp(name,"edpd_temp") == 0) return LAMMPS_DOUBLE;

  // DIELECTRIC package

  if (strcmp(name,"area") == 0) return LAMMPS_DOUBLE;
  if (strcmp(name,"ed") == 0) return LAMMPS_DOUBLE;
  if (strcmp(name,"em") == 0) return LAMMPS_DOUBLE;
  if (strcmp(name,"epsilon") == 0) return LAMMPS_DOUBLE;
  if (strcmp(name,"curvature") == 0) return LAMMPS_DOUBLE;
  if (strcmp(name,"q_unscaled") == 0) return LAMMPS_DOUBLE;

  // end of customization section
  // --------------------------------------------------------------------

  // custom vectors and arrays

  if (utils::strmatch(name,"^[id]2?_")) {
    int which = 0, array = 0;
    if (name[0] == 'd') which = 1;
    if (name[1] == '2') array = 1;

    int index,flag,cols;
    if (!array) index = find_custom(&name[2],flag,cols);
    else index = find_custom(&name[3],flag,cols);

    if (index < 0) return -1;
    if (which != flag) return -1;
    if ((!array && cols) || (array && !cols)) return -1;

    if (which == 0) return LAMMPS_INT;
    else return LAMMPS_DOUBLE;
  }

  return -1;
}

/* ----------------------------------------------------------------------
   return # of bytes of allocated memory
   call to avec tallies per-atom vectors
   add in global to local mapping storage
------------------------------------------------------------------------- */

double Atom::memory_usage()
{
  double bytes = avec->memory_usage();

  bytes += (double)max_same*sizeof(int);
  if (map_style == MAP_ARRAY)
    bytes += memory->usage(map_array,map_maxarray);
  else if (map_style == MAP_HASH) {
    bytes += (double)map_nbucket*sizeof(int);
    bytes += (double)map_nhash*sizeof(HashElem);
  }
  if (maxnext) {
    bytes += memory->usage(next,maxnext);
    bytes += memory->usage(permute,maxnext);
  }

  return bytes;
}<|MERGE_RESOLUTION|>--- conflicted
+++ resolved
@@ -297,15 +297,6 @@
   memory->destroy(v);
   memory->destroy(f);
 
-<<<<<<< HEAD
-  // delete peratom data struct
-
-  for (int i = 0; i < nperatom; i++)
-    delete[] peratom[i].name;
-  memory->sfree(peratom);
-
-=======
->>>>>>> aed7bafa
   // delete custom atom arrays
 
   for (int i = 0; i < nivector; i++) {
@@ -382,16 +373,7 @@
 
 void Atom::peratom_create()
 {
-<<<<<<< HEAD
-  for (int i = 0; i < nperatom; i++)
-    delete[] peratom[i].name;
-  memory->sfree(peratom);
-
-  peratom = nullptr;
-  nperatom = maxperatom = 0;
-=======
   peratom.clear();
->>>>>>> aed7bafa
 
   // --------------------------------------------------------------------
   // 2nd customization section: add peratom variables here, order does not matter
@@ -587,21 +569,11 @@
 
 void Atom::add_peratom_change_columns(const std::string &name, int cols)
 {
-<<<<<<< HEAD
-  for (int i = 0; i < nperatom; i++) {
-    if (strcmp(name,peratom[i].name) == 0) {
-      peratom[i].cols = cols;
-      return;
-    }
-  }
-  error->all(FLERR,"Could not find name {} of peratom array for column change", name);
-=======
   auto match = std::find_if(peratom.begin(), peratom.end(),
                             [&name] (const PerAtom &p) { return p.name == name; });
 
   if (match != peratom.end()) (*match).cols = cols;
   else error->all(FLERR,"Could not find per-atom array name {} for column change", name);
->>>>>>> aed7bafa
 }
 
 /* ----------------------------------------------------------------------
