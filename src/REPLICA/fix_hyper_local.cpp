 /* ----------------------------------------------------------------------
   LAMMPS - Large-scale Atomic/Molecular Massively Parallel Simulator
   http://lammps.sandia.gov, Sandia National Laboratories
   Steve Plimpton, sjplimp@sandia.gov

   Copyright (2003) Sandia Corporation.  Under the terms of Contract
   DE-AC04-94AL85000 with Sandia Corporation, the U.S. Government retains
   certain rights in this software.  This software is distributed under
   the GNU Gene<ral Public License.

   See the README file in the top-level LAMMPS directory.
------------------------------------------------------------------------- */

#include "fix_hyper_local.h"
#include <mpi.h>
#include <cmath>
#include <cstring>
#include "atom.h"
#include "update.h"
#include "group.h"
#include "force.h"
#include "pair.h"
#include "domain.h"
#include "comm.h"
#include "my_page.h"
#include "neighbor.h"
#include "neigh_request.h"
#include "neigh_list.h"
#include "math_extra.h"
#include "memory.h"
#include "error.h"

using namespace LAMMPS_NS;
using namespace FixConst;

#define DELTABOND 16384
#define DELTABIAS 16
#define COEFFINIT 1.0
#define FCCBONDS 12
#define BIG 1.0e20

enum{STRAIN,STRAINDOMAIN,BIASFLAG,BIASCOEFF};
enum{IGNORE,WARN,ERROR};

/* ---------------------------------------------------------------------- */

FixHyperLocal::FixHyperLocal(LAMMPS *lmp, int narg, char **arg) :
  FixHyper(lmp, narg, arg), blist(NULL), biascoeff(NULL), numbond(NULL),
  maxhalf(NULL), eligible(NULL), maxhalfstrain(NULL), old2now(NULL),
  tagold(NULL), xold(NULL), maxstrain(NULL), maxstrain_domain(NULL),
  biasflag(NULL), bias(NULL), cpage(NULL), clist(NULL), numcoeff(NULL)
{
  // error checks

  if (atom->map_style == 0)
    error->all(FLERR,"Fix hyper/local command requires atom map");

  // parse args

  if (narg < 10) error->all(FLERR,"Illegal fix hyper/local command");

  hyperflag = 2;
  scalar_flag = 1;
  vector_flag = 1;
<<<<<<< HEAD
  size_vector = 21;
=======
  size_vector = 28;
>>>>>>> 5e3fe197
  local_flag = 1;
  size_local_rows = 0;
  size_local_cols = 0;
  local_freq = 1;

  global_freq = 1;
  extscalar = 0;
  extvector = 0;

  cutbond = force->numeric(FLERR,arg[3]);
  qfactor = force->numeric(FLERR,arg[4]);
  vmax = force->numeric(FLERR,arg[5]);
  tequil = force->numeric(FLERR,arg[6]);
  dcut = force->numeric(FLERR,arg[7]);
  alpha_user = force->numeric(FLERR,arg[8]);
  boost_target = force->numeric(FLERR,arg[9]);

  if (cutbond < 0.0 || qfactor < 0.0 || vmax < 0.0 ||
      tequil <= 0.0 || dcut <= 0.0 || alpha_user <= 0.0 || boost_target < 1.0)
    error->all(FLERR,"Illegal fix hyper/local command");

  invvmax = 1.0 / vmax;
  invqfactorsq = 1.0 / (qfactor*qfactor);
  cutbondsq = cutbond*cutbond;
  dcutsq = dcut*dcut;
  beta = 1.0 / (force->boltz * tequil);

  // optional args

<<<<<<< HEAD
=======
  boundflag = 0;
  boundfrac = 0.0;
  resetfreq = -1;
>>>>>>> 5e3fe197
  checkghost = 0;
  checkbias = 0;

  int iarg = 10;
  while (iarg < narg) {
<<<<<<< HEAD
    if (strcmp(arg[iarg],"check/ghost") == 0) {
=======
    if (strcmp(arg[iarg],"bound") == 0) {
      if (iarg+2 > narg) error->all(FLERR,"Illegal fix hyper/local command");
      boundfrac = force->numeric(FLERR,arg[iarg+1]);
      if (boundfrac < 0.0) boundflag = 0;
      else boundflag = 1;
      iarg += 2;
    } else if (strcmp(arg[iarg],"reset") == 0) {
      if (iarg+2 > narg) error->all(FLERR,"Illegal fix hyper/local command");
      resetfreq = force->inumeric(FLERR,arg[iarg+1]);
      if (resetfreq < -1) error->all(FLERR,"Illegal fix hyper/local command");
      iarg += 2;
    } else if (strcmp(arg[iarg],"check/ghost") == 0) {
>>>>>>> 5e3fe197
      checkghost = 1;
      iarg++;
    } else if (strcmp(arg[iarg],"check/bias") == 0) {
      if (iarg+3 > narg) error->all(FLERR,"Illegal fix hyper/local command");
      checkbias = 1;
      checkbias_every = force->inumeric(FLERR,arg[iarg+1]);
      if (strcmp(arg[iarg+2],"error") == 0) checkbias_flag = ERROR;
      else if (strcmp(arg[iarg+2],"warn") == 0) checkbias_flag = WARN;
      else if (strcmp(arg[iarg+2],"ignore") == 0) checkbias_flag = IGNORE;
      else error->all(FLERR,"Illegal fix hyper/local command");
      iarg += 3;
    } else error->all(FLERR,"Illegal fix hyper/local command");
  }

  // per-atom data structs

  maxbond = nblocal = 0;
  blist = NULL;
  biascoeff = NULL;
  allbonds = 0;

  maxatom = 0;
  maxstrain = NULL;
  maxstrain_domain = NULL;
  biasflag = NULL;

  maxlocal = nlocal_old = 0;
  numbond = NULL;
  maxhalf = NULL;
  eligible = NULL;
  maxhalfstrain = NULL;

  maxall = nall_old = 0;
  xold = NULL;
  tagold = NULL;
  old2now = NULL;

  nbias = maxbias = 0;
  bias = NULL;

  // data structs for persisting bias coeffs when bond list is reformed
  // maxbondperatom = max # of bonds any atom is part of
  // FCCBONDS = 12 is a good estimate for fcc lattices
  // will be reset in build_bond() if necessary

  maxcoeff = 0;
  maxbondperatom = FCCBONDS;
  numcoeff = NULL;
  clist = NULL;
  cpage = new MyPage<OneCoeff>;
  cpage->init(maxbondperatom,1024*maxbondperatom,1);

  // set comm sizes needed by this fix
  // reverse = 2 is for sending atom index + value, though total likely < 1
  // reverse comm for bias coeffs has variable size, so not tallied here

  comm_forward = 1;
  comm_reverse = 2;

  me = comm->me;
  firstflag = 1;

<<<<<<< HEAD
  sumbiascoeff = 0.0;
  avebiascoeff = 0.0;
=======
  sumboost = 0.0;
  aveboost_running = 0.0;
  sumbiascoeff = 0.0;
  avebiascoeff_running = 0.0;
  minbiascoeff = 0.0;
  maxbiascoeff = 0.0;
>>>>>>> 5e3fe197

  starttime = update->ntimestep;
  nostrainyet = 1;
  nnewbond = 0;
  nevent = 0;
  nevent_atom = 0;
  mybias = 0.0;
<<<<<<< HEAD
=======

  // bias bounding and reset params

  bound_lower = 1.0 - boundfrac;
  bound_upper = 1.0 + boundfrac;
  lastreset = update->ntimestep;

  overcount = 0;
>>>>>>> 5e3fe197
}

/* ---------------------------------------------------------------------- */

FixHyperLocal::~FixHyperLocal()
{
  memory->destroy(blist);
  memory->destroy(biascoeff);

  memory->destroy(maxstrain);
  memory->destroy(maxstrain_domain);
  memory->destroy(biasflag);

  memory->destroy(numbond);
  memory->destroy(maxhalf);
  memory->destroy(eligible);
  memory->destroy(maxhalfstrain);

  memory->destroy(xold);
  memory->destroy(tagold);
  memory->destroy(old2now);

  memory->destroy(bias);

  memory->destroy(numcoeff);
  memory->sfree(clist);
  delete cpage;
}

/* ---------------------------------------------------------------------- */

int FixHyperLocal::setmask()
{
  int mask = 0;
  mask |= PRE_NEIGHBOR;
  mask |= PRE_REVERSE;
  mask |= MIN_PRE_NEIGHBOR;
  mask |= THERMO_ENERGY;
  return mask;
}

/* ---------------------------------------------------------------------- */

void FixHyperLocal::init_hyper()
{
  ghost_toofar = 0;
  checkbias_count = 0;
  maxdriftsq = 0.0;
  maxbondlen = 0.0;
<<<<<<< HEAD
  avebiascoeff = 0.0;
  minbiascoeff = BIG;
  maxbiascoeff = 0.0;
=======
  avebiascoeff_running = 0.0;
  minbiascoeff_running = BIG;
  maxbiascoeff_running = 0.0;
>>>>>>> 5e3fe197
  nbias_running = 0;
  nobias_running = 0;
  negstrain_running = 0;
  rmaxever = 0.0;
  rmaxeverbig = 0.0;

  nbondbuild = 0;
  time_bondbuild = 0.0;
}

/* ---------------------------------------------------------------------- */

void FixHyperLocal::init()
{
  // for newton off, bond force bias will not be applied correctly
  //   for bonds that straddle 2 procs
  // warn if molecular system, since near-neighbors may not appear in neigh list
  //   user should not be including bonded atoms as hyper "bonds"

  if (force->newton_pair == 0)
    error->all(FLERR,"Hyper local requires newton pair on");

  if (atom->molecular && me == 0)
    error->warning(FLERR,"Hyper local for molecular systems "
                   "requires care in defining hyperdynamic bonds");

  // cutghost = communication cutoff as calculated by Neighbor and Comm
  // error if cutghost is smaller than Dcut
  // warn if no drift distance added to cutghost

  if (firstflag) {
    double cutghost;
    if (force->pair)
      cutghost = MAX(force->pair->cutforce+neighbor->skin,comm->cutghostuser);
    else
      cutghost = comm->cutghostuser;

    if (cutghost < dcut)
      error->all(FLERR,"Fix hyper/local domain cutoff exceeds ghost atom range - "
                 "use comm_modify cutoff command");
    if (cutghost < dcut+cutbond/2.0 && me == 0)
      error->warning(FLERR,"Fix hyper/local ghost atom range "
                     "may not allow for atom drift between events");
  }

  alpha = update->dt / alpha_user;

<<<<<<< HEAD
=======
  // count of atoms in fix group

  groupatoms = group->count(igroup);

>>>>>>> 5e3fe197
  // need occasional full neighbor list with cutoff = Dcut
  // used for finding maxstrain of neighbor bonds out to Dcut
  // do not need to include neigh skin in cutoff,
  //   b/c this list will be built every time build_bond() is called
  // NOTE: what if pair style list cutoff > Dcut
  //   or what if neigh skin is huge?

  int irequest_full = neighbor->request(this,instance_me);
  neighbor->requests[irequest_full]->id = 1;
  neighbor->requests[irequest_full]->pair = 0;
  neighbor->requests[irequest_full]->fix = 1;
  neighbor->requests[irequest_full]->half = 0;
  neighbor->requests[irequest_full]->full = 1;
  neighbor->requests[irequest_full]->cut = 1;
  neighbor->requests[irequest_full]->cutoff = dcut;
  neighbor->requests[irequest_full]->occasional = 1;

  // also need occasional half neighbor list derived from pair style
  // used for building local bond list
  // no specified cutoff, should be longer than cutbond
  // this list will also be built (or derived/copied)
  //   every time build_bond() is called

  int irequest_half = neighbor->request(this,instance_me);
  neighbor->requests[irequest_half]->id = 2;
  neighbor->requests[irequest_half]->pair = 0;
  neighbor->requests[irequest_half]->fix = 1;
  neighbor->requests[irequest_half]->occasional = 1;

  // extra timing output

  //timefirst = timesecond = timethird = timefourth = timefifth =
  //  timesixth = timeseventh = timetotal = 0.0;
}

/* ---------------------------------------------------------------------- */

void FixHyperLocal::init_list(int id, NeighList *ptr)
{
  if (id == 1) listfull = ptr;
  else if (id == 2) listhalf = ptr;
}

/* ---------------------------------------------------------------------- */

void FixHyperLocal::setup_pre_neighbor()
{
  // called for dynamics and minimization

  pre_neighbor();
}

/* ---------------------------------------------------------------------- */

void FixHyperLocal::setup_pre_reverse(int eflag, int vflag)
{
  // only called for dynamics, not minimization
  // setupflag prevents boostostat update of bias coeffs in setup
  // also prevents increments of nbias_running, nobias_running,
  //   negstrain_running, sumbiascoeff

  setupflag = 1;
  pre_reverse(eflag,vflag);
  setupflag = 0;
}

/* ---------------------------------------------------------------------- */

void FixHyperLocal::pre_neighbor()
{
  int i,m,iold,jold,ilocal,jlocal;
  // double distsq;

  // reset local indices for owned bond atoms, since atoms have migrated
  // must be done after ghost atoms are setup via comm->borders()
  // first time this is done for a particular I or J atom:
  //   use tagold and xold from when bonds were created
  //   atom->map() finds atom ID if it exists, owned index if possible
  //   closest current I or J atoms to old I may now be ghost atoms
  //   closest_image() returns the ghost atom index in that case
  // also compute max drift of any atom in a bond
<<<<<<< HEAD
  //   drift = displacement from quenched coord while event has not yet occured
=======
  //   drift = displacement from quenched coord while event has not yet occurred
>>>>>>> 5e3fe197
  // NOTE: drift calc is now done in bond_build(), between 2 quenched states

  for (i = 0; i < nall_old; i++) old2now[i] = -1;

  for (m = 0; m < nblocal; m++) {
    iold = blist[m].iold;
    jold = blist[m].jold;
    ilocal = old2now[iold];
    jlocal = old2now[jold];

    if (ilocal < 0) {
      ilocal = atom->map(tagold[iold]);
      ilocal = domain->closest_image(xold[iold],ilocal);
      if (ilocal < 0)
        error->one(FLERR,"Fix hyper/local bond atom not found");
      old2now[iold] = ilocal;
      //distsq = MathExtra::distsq3(x[ilocal],xold[iold]);
      //maxdriftsq = MAX(distsq,maxdriftsq);
    }
    if (jlocal < 0) {
      jlocal = atom->map(tagold[jold]);
      jlocal = domain->closest_image(xold[iold],jlocal);   // close to I atom
      if (jlocal < 0)
        error->one(FLERR,"Fix hyper/local bond atom not found");
      old2now[jold] = jlocal;
      //distsq = MathExtra::distsq3(x[jlocal],xold[jold]);
      //maxdriftsq = MAX(distsq,maxdriftsq);
    }

    blist[m].i = ilocal;
    blist[m].j = jlocal;
  }

  // set remaining old2now values to point to current local atom indices
  // if old2now >= 0, already set by bond loop above
  // only necessary for tagold entries > 0
  //   because if tagold = 0, atom is not active in Dcut neighbor list
  // must be done after atoms migrate and ghost atoms setup via comm->borders()
  // does not matter which atom (owned or ghost) that atom->map() finds
  //   b/c old2now is only used to access maxstrain() or biasflag()
  //   which will be identical for every copy of the same atom ID

  for (iold = 0; iold < nall_old; iold++) {
    if (old2now[iold] >= 0) continue;
    if (tagold[iold] == 0) continue;
    ilocal = atom->map(tagold[iold]);
    old2now[iold] = ilocal;
    if (ilocal < 0) ghost_toofar++;
  }
}

/* ---------------------------------------------------------------------- */

void FixHyperLocal::pre_reverse(int /* eflag */, int /* vflag */)
{
  int i,j,m,ii,jj,inum,jnum,iold,jold,ibond,nbond,ijhalf,ncount;
  double delx,dely,delz;
  double r,r0,estrain,emax,ebias,vbias,fbias,fbiasr;
  double halfstrain,selfstrain;
  int *ilist,*jlist,*numneigh,**firstneigh;

  //double time1,time2,time3,time4,time5,time6,time7,time8;
  //time1 = MPI_Wtime();

  nostrainyet = 0;

  // reallocate per-atom maxstrain and biasflag vectors if necessary

  int nlocal = atom->nlocal;
  int nall = nlocal + atom->nghost;

  if (maxatom < nall) {
    memory->destroy(maxstrain);
    memory->destroy(maxstrain_domain);
    if (checkbias) memory->destroy(biasflag);
    maxatom = atom->nmax;
    memory->create(maxstrain,maxatom,"hyper/local:maxstrain");
    memory->create(maxstrain_domain,maxatom,"hyper/local:maxstrain_domain");
    if (checkbias) memory->create(biasflag,maxatom,"hyper/local:biasflag");
  }

  // one max strain bond per old owned atom is eligible for biasing

  for (iold = 0; iold < nlocal_old; iold++) eligible[iold] = 1;

  // -------------------------------------------------------------
  // stage 1:
  // maxstrain[i] = max abs value of strain of any bond atom I is part of
  // reverse/forward comm so know it for all current owned and ghost atoms
  // -------------------------------------------------------------

  // compute estrain = current abs value strain of each owned bond
  // blist = bondlist from last event
  // mark atom I ineligible if it has no bonds
  // also store:
  //   maxhalf = which owned bond is maxstrain for each old atom I
  //   maxhalfstrain = abs value strain of that bond for each old atom I

  for (i = 0; i < nall; i++) maxstrain[i] = 0.0;

  double **x = atom->x;

<<<<<<< HEAD
=======
  overcount = 0;

>>>>>>> 5e3fe197
  m = 0;
  for (iold = 0; iold < nlocal_old; iold++) {
    nbond = numbond[iold];
    if (!nbond) {
      eligible[iold] = 0;
      continue;
    }
    halfstrain = 0.0;
    for (ibond = 0; ibond < nbond; ibond++) {
      i = blist[m].i;
      j = blist[m].j;
      delx = x[i][0] - x[j][0];
      dely = x[i][1] - x[j][1];
      delz = x[i][2] - x[j][2];
      r = sqrt(delx*delx + dely*dely + delz*delz);
      maxbondlen = MAX(r,maxbondlen);
      r0 = blist[m].r0;
      estrain = fabs(r-r0) / r0;
<<<<<<< HEAD
=======
      // DEBUG quantity - could remove this line and output option
      if (estrain >= qfactor) overcount++;
>>>>>>> 5e3fe197
      maxstrain[i] = MAX(maxstrain[i],estrain);
      maxstrain[j] = MAX(maxstrain[j],estrain);
      if (estrain > halfstrain) {
        halfstrain = estrain;
        ijhalf = m;
      }
      m++;
    }
    maxhalf[iold] = ijhalf;
    maxhalfstrain[iold] = halfstrain;
  }

  //time2 = MPI_Wtime();

  // reverse comm acquires maxstrain of all current owned atoms
  //   needed b/c only saw half the bonds of each atom
  //   also needed b/c bond list may refer to old owned atoms that are now ghost
  // forward comm acquires maxstrain of all current ghost atoms

  commflag = STRAIN;
  comm->reverse_comm_fix(this);
  comm->forward_comm_fix(this);

  //time3 = MPI_Wtime();

  // -------------------------------------------------------------
  // stage 2:
  // maxstrain_domain[i] = maxstrain of atom I and all its J neighs out to Dcut
  // reverse/forward comm so know it for all current owned and ghost atoms
  // -------------------------------------------------------------

  // use full Dcut neighbor list to check maxstrain of all neighbor atoms
  // neighlist is from last event
  //   has old indices for I,J (reneighboring may have occurred)
  //   use old2now[] to convert to current indices
  //   if J is unknown (drifted ghost),
  //     assume it was part of an event and its strain = qfactor
  // mark atom I ineligible for biasing if:
  //   its maxhalfstrain < maxstrain (J atom owns the IJ bond)
  //   its maxstrain < maxstrain_domain
  //   ncount > 1 (break tie by making all atoms with tie value ineligible)
  // if ncount > 1, also flip sign of maxstrain_domain for atom I

  for (i = 0; i < nall; i++) maxstrain_domain[i] = 0.0;

  inum = listfull->inum;
  ilist = listfull->ilist;
  numneigh = listfull->numneigh;
  firstneigh = listfull->firstneigh;

  double rmax = rmaxever;
  double rmaxbig = rmaxeverbig;
  double *sublo = domain->sublo;
  double *subhi = domain->subhi;

  // first two lines of outer loop should be identical to this:
  // for (iold = 0; iold < nlocal_old; iold++)

  for (ii = 0; ii < inum; ii++) {
    iold = ilist[ii];
    if (eligible[iold] == 0) continue;
    jlist = firstneigh[iold];
    jnum = numneigh[iold];

    // I or J may be ghost atoms
    // will always know I b/c atoms do not drift that far
    // but may no longer know J if hops outside cutghost
    // in that case, assume it performed an event, its strain = qfactor
    // this assumes cutghost is sufficiently longer than Dcut

    i = old2now[iold];
    emax = selfstrain = maxstrain[i];
    ncount = 0;

    for (jj = 0; jj < jnum; jj++) {
      jold = jlist[jj];
      j = old2now[jold];

      // special case for missing (drifted) J atom

      if (j < 0) {
        emax = MAX(emax,qfactor);
        if (selfstrain == qfactor) ncount++;
        continue;
      }

      emax = MAX(emax,maxstrain[j]);
      if (selfstrain == maxstrain[j]) ncount++;

      // optional diagnostic
      // tally largest distance from subbox that a ghost atom is (rmaxbig)
      // and the largest distance if strain < qfactor (rmax)

      if (checkghost) {
        if (j >= nlocal) {
          if (x[j][0] < sublo[0]) rmaxbig = MAX(rmaxbig,sublo[0]-x[j][0]);
          if (x[j][1] < sublo[1]) rmaxbig = MAX(rmaxbig,sublo[1]-x[j][1]);
          if (x[j][2] < sublo[2]) rmaxbig = MAX(rmaxbig,sublo[2]-x[j][2]);
          if (x[j][0] > subhi[0]) rmaxbig = MAX(rmaxbig,x[j][0]-subhi[0]);
          if (x[j][1] > subhi[1]) rmaxbig = MAX(rmaxbig,x[j][1]-subhi[1]);
          if (x[j][2] > subhi[2]) rmaxbig = MAX(rmaxbig,x[j][2]-subhi[2]);
          if (maxstrain[j] < qfactor) {
            if (x[j][0] < sublo[0]) rmax = MAX(rmax,sublo[0]-x[j][0]);
            if (x[j][1] < sublo[1]) rmax = MAX(rmax,sublo[1]-x[j][1]);
            if (x[j][2] < sublo[2]) rmax = MAX(rmax,sublo[2]-x[j][2]);
            if (x[j][0] > subhi[0]) rmax = MAX(rmax,x[j][0]-subhi[0]);
            if (x[j][1] > subhi[1]) rmax = MAX(rmax,x[j][1]-subhi[1]);
            if (x[j][2] > subhi[2]) rmax = MAX(rmax,x[j][2]-subhi[2]);
          }
        }
      }
    }

    if (maxhalfstrain[iold] < selfstrain) eligible[iold] = 0;
    if (selfstrain < emax) eligible[iold] = 0;
    else if (ncount > 1) {
      eligible[iold] = 0;
      emax = -emax;
    }
    maxstrain_domain[i] = emax;
  }

  //time4 = MPI_Wtime();

  // reverse comm to acquire maxstrain_domain from ghost atoms
  //   needed b/c neigh list may refer to old owned atoms that are now ghost
  // forward comm acquires maxstrain_domain of all current ghost atoms

  commflag = STRAINDOMAIN;
  comm->reverse_comm_fix(this);
  comm->forward_comm_fix(this);

  //time5 = MPI_Wtime();

  // -------------------------------------------------------------
  // stage 3:
  // create bias = list of Nbias biased bonds this proc owns
  // -------------------------------------------------------------

  // identify biased bonds and add to bias list
  // bias the I,J maxhalf bond of atom I only if all these conditions hold:
  //   maxstrain[i] = maxstrain_domain[i] (checked in stage 2)
  //   maxstrain[j] = maxstrain_domain[j] (checked here)
  //   I is not part of an I,J bond with > strain owned by some J (checked in 2)
<<<<<<< HEAD
  //   no ties with other maxstrain bonds in atom I's domain (chedcked in 2)
=======
  //   no ties with other maxstrain bonds in atom I's domain (checked in 2)
>>>>>>> 5e3fe197

  nbias = 0;
  for (iold = 0; iold < nlocal_old; iold++) {
    if (eligible[iold] == 0) continue;
    j = blist[maxhalf[iold]].j;
    if (maxstrain[j] != maxstrain_domain[j]) continue;
    if (nbias == maxbias) {
      maxbias += DELTABIAS;
      memory->grow(bias,maxbias,"hyper/local:bias");
    }
    bias[nbias++] = maxhalf[iold];
  }

  //time6 = MPI_Wtime();

  // -------------------------------------------------------------
  // stage 4:
  // apply bias force to bonds with locally max strain
  // -------------------------------------------------------------

  double **f = atom->f;

  int nobias = 0;
  int negstrain = 0;
  mybias = 0.0;

<<<<<<< HEAD
=======
  // DEBUG - one line
  myboost = 0;

>>>>>>> 5e3fe197
  for (int ibias = 0; ibias < nbias; ibias++) {
    m = bias[ibias];
    i = blist[m].i;
    j = blist[m].j;

    if (maxstrain[i] >= qfactor) {
<<<<<<< HEAD
=======
      // DEBUG - one line
      myboost += 1.0;
>>>>>>> 5e3fe197
      nobias++;
      continue;
    }

    delx = x[i][0] - x[j][0];
    dely = x[i][1] - x[j][1];
    delz = x[i][2] - x[j][2];
    r = sqrt(delx*delx + dely*dely + delz*delz);
    r0 = blist[m].r0;
    ebias = (r-r0) / r0;
    vbias = biascoeff[m] * vmax * (1.0 - ebias*ebias*invqfactorsq);
<<<<<<< HEAD
    fbias = biascoeff[m] * 2.0 * vmax * ebias * invqfactorsq;

=======
    fbias = 2.0 * biascoeff[m] * vmax * ebias * invqfactorsq;
>>>>>>> 5e3fe197
    fbiasr = fbias / r0 / r;
    f[i][0] += delx*fbiasr;
    f[i][1] += dely*fbiasr;
    f[i][2] += delz*fbiasr;

    f[j][0] -= delx*fbiasr;
    f[j][1] -= dely*fbiasr;
    f[j][2] -= delz*fbiasr;

    if (ebias < 0.0) negstrain++;
    mybias += vbias;

    // DEBUG - one line
    myboost += exp(beta * biascoeff[m]*vbias);
  }

  //time7 = MPI_Wtime();

  // -------------------------------------------------------------
<<<<<<< HEAD
  // apply boostostat to bias coeffs of all bonds I own
  // -------------------------------------------------------------

  // no boostostat update when pre_reverse called from setup()
  // nbias_running, nobias_running, negstrain_running only incremented
  //   on run steps

  if (setupflag) return;
  nbias_running += nbias;
  nobias_running += nobias;
  negstrain_running += negstrain;

  // loop over bonds I own to adjust bias coeff
  // delta in boost coeff is function of maxboost_domain vs target boost
  // maxboost_domain is function of two maxstrain_domains for I,J

  double emaxi,emaxj,maxboost_domain,bc;
  double mybiascoeff = 0.0;

  for (m = 0; m < nblocal; m++) {
    i = blist[m].i;
    j = blist[m].j;
    emaxi = maxstrain_domain[i];
    emaxj = maxstrain_domain[j];
    emax = MAX(emaxi,emaxj);
    if (emax < qfactor) vbias = vmax * (1.0 - emax*emax*invqfactorsq);
    else vbias = 0.0;

    maxboost_domain = exp(beta * biascoeff[m]*vbias);
    biascoeff[m] -= alpha * (maxboost_domain-boost_target) / boost_target;

    // stats

    bc = biascoeff[m];
    mybiascoeff += bc;
    minbiascoeff = MIN(minbiascoeff,bc);
    maxbiascoeff = MAX(maxbiascoeff,bc);
  }

  // -------------------------------------------------------------
  // diagnostics, some optional
  // -------------------------------------------------------------

  MPI_Allreduce(&mybiascoeff,&sumbiascoeff,1,MPI_DOUBLE,MPI_SUM,world);
  if (allbonds) avebiascoeff += sumbiascoeff/allbonds;

  // if requested, monitor ghost distance from processor sub-boxes

=======
  // stage 5:
  // apply boostostat to bias coeffs of all bonds I own
  // -------------------------------------------------------------

  // no boostostat update when pre_reverse called from setup()
  // nbias_running, nobias_running, negstrain_running only incremented
  //   on run steps

  if (setupflag) return;

  nbias_running += nbias;
  nobias_running += nobias;
  negstrain_running += negstrain;

  // loop over bonds I own to adjust bias coeff
  // delta in boost coeff is function of boost_domain vs target boost
  // boost_domain is function of two maxstrain_domains for I,J
  // NOTE: biascoeff update is now scaled by 1/Vmax
  //       still need to think about what this means for units

  minbiascoeff = BIG;
  maxbiascoeff = 0.0;

  double emaxi,emaxj,boost_domain,bc;
  double sumcoeff_me = 0.0;
  double sumboost_me = 0.0;

  for (m = 0; m < nblocal; m++) {
    i = blist[m].i;
    j = blist[m].j;
    emaxi = maxstrain_domain[i];
    emaxj = maxstrain_domain[j];
    emax = MAX(emaxi,emaxj);
    if (emax < qfactor) vbias = vmax * (1.0 - emax*emax*invqfactorsq);
    else vbias = 0.0;

    boost_domain = exp(beta * biascoeff[m]*vbias);
    biascoeff[m] -= alpha*invvmax * (boost_domain-boost_target) / boost_target;

    // enforce biascoeff bounds
    // min value must always be >= 0.0

    biascoeff[m] = MAX(biascoeff[m],0.0);
    if (boundflag) {
      biascoeff[m] = MAX(biascoeff[m],bound_lower);
      biascoeff[m] = MIN(biascoeff[m],bound_upper);
    }

    // stats

    bc = biascoeff[m];
    sumcoeff_me += bc;
    minbiascoeff = MIN(minbiascoeff,bc);
    maxbiascoeff = MAX(maxbiascoeff,bc);
    sumboost_me += boost_domain;
  }

  // -------------------------------------------------------------
  // diagnostics, some optional
  // -------------------------------------------------------------

  MPI_Allreduce(&sumcoeff_me,&sumbiascoeff,1,MPI_DOUBLE,MPI_SUM,world);
  if (allbonds) avebiascoeff_running += sumbiascoeff/allbonds;
  minbiascoeff_running = MIN(minbiascoeff_running,minbiascoeff);
  maxbiascoeff_running = MAX(maxbiascoeff_running,maxbiascoeff);
  MPI_Allreduce(&sumboost_me,&sumboost,1,MPI_DOUBLE,MPI_SUM,world);
  if (allbonds) aveboost_running += sumboost/allbonds;

  // if requested, monitor ghost distance from processor sub-boxes

>>>>>>> 5e3fe197
  if (checkghost) {
    double rmax2[2],rmax2all[2];
    rmax2[0] = rmax;
    rmax2[1] = rmaxbig;
    MPI_Allreduce(&rmax2,&rmax2all,2,MPI_DOUBLE,MPI_MAX,world);
    rmaxever = rmax2all[0];
    rmaxeverbig = rmax2all[1];
  }

<<<<<<< HEAD
  // if requsted, check for any biased bonds that are too close to each other
=======
  // if requested, check for any biased bonds that are too close to each other
>>>>>>> 5e3fe197
  // keep a running count for output
  // requires 2 additional local comm operations

  if (checkbias && update->ntimestep % checkbias_every == 0) {

    // mark each atom in a biased bond with ID of partner
    // this may mark some ghost atoms

    for (i = 0; i < nall; i++) biasflag[i] = 0;

    tagint *tag = atom->tag;

    for (int ibias = 0; ibias < nbias; ibias++) {
      m = bias[ibias];
      i = blist[m].i;
      j = blist[m].j;
      biasflag[i] = tag[j];
      biasflag[j] = tag[i];
    }

    // reverse comm to acquire biasflag from ghost atoms
    // forward comm to set biasflag for all ghost atoms

    commflag = BIASFLAG;
    comm->reverse_comm_fix(this);
    comm->forward_comm_fix(this);

    // loop over Dcut full neighbor list
    // I and J may be ghost atoms
    // only continue if I is a biased atom
    // if J is unknown (drifted ghost) just ignore
    // if J is biased and is not bonded to I, then flag as too close

    for (ii = 0; ii < inum; ii++) {
      iold = ilist[ii];
      i = old2now[iold];
      if (biasflag[i] == 0) continue;

      jlist = firstneigh[iold];
      jnum = numneigh[iold];

      for (jj = 0; jj < jnum; jj++) {
        jold = jlist[jj];
        j = old2now[jold];
        if (j < 0) continue;
        if (biasflag[j] && biasflag[j] != tag[i]) checkbias_count++;
      }
    }

    if (checkbias_flag != IGNORE) {
      int allcount;
      MPI_Allreduce(&checkbias_count,&allcount,1,MPI_INT,MPI_SUM,world);
      if (allcount) {
        char str[128];
        sprintf(str,"Fix hyper/local biased bonds too close: "
                "cumulative atom count %d",allcount);
        if (checkbias_flag == WARN) {
          if (me == 0) error->warning(FLERR,str);
        } else error->all(FLERR,str);
      }
    }
  }
}

/* ---------------------------------------------------------------------- */

void FixHyperLocal::min_pre_neighbor()
{
  pre_neighbor();
}

/* ---------------------------------------------------------------------- */

void FixHyperLocal::build_bond_list(int natom)
{
  int i,j,ii,jj,m,n,iold,jold,ilocal,jlocal,inum,jnum,nbond;
  tagint jtag;
  double xtmp,ytmp,ztmp,delx,dely,delz,rsq,distsq,oldcoeff;
  int *ilist,*jlist,*numneigh,**firstneigh;

  double time1,time2;
  time1 = MPI_Wtime();

  if (natom) {
    nevent++;
    nevent_atom += natom;
  }

<<<<<<< HEAD
  // compute max distance any bond atom has moved between 2 quenched states
  // xold[iold] = last quenched coord for iold
  // x[ilocal] = current quenched coord for same atom
  // use of old2now calculates distsq only once per atom

  double **x = atom->x;

  for (i = 0; i < nall_old; i++) old2now[i] = -1;

  for (m = 0; m < nblocal; m++) {
    iold = blist[m].iold;
    if (old2now[iold] < 0) {
      ilocal = atom->map(tagold[iold]);
      ilocal = domain->closest_image(xold[iold],ilocal);
      if (ilocal < 0) error->one(FLERR,"Fix hyper/local bond atom not found");
      old2now[iold] = ilocal;
      distsq = MathExtra::distsq3(x[ilocal],xold[iold]);
      maxdriftsq = MAX(distsq,maxdriftsq);
    }
    jold = blist[m].jold;
    if (old2now[jold] < 0) {
      jold = blist[m].jold;
      jlocal = atom->map(tagold[jold]);
      jlocal = domain->closest_image(xold[iold],jlocal);  // close to I atom
      if (jlocal < 0) error->one(FLERR,"Fix hyper/local bond atom not found");
      old2now[jold] = jlocal;
      distsq = MathExtra::distsq3(x[jlocal],xold[jold]);
      maxdriftsq = MAX(distsq,maxdriftsq);
    }
  }

  // store old bond coeffs so can persist them in new blist
  // while loop allows growing value of maxbondperatom
  // will loop at most 2 times, stops when maxbondperatom is large enough
  // requires reverse comm, no forward comm:
  //    b/c new coeff list is stored only by current owned atoms

  tagint *tag = atom->tag;
  int nlocal = atom->nlocal;
  int nall = nlocal + atom->nghost;

  if (maxcoeff < nall) {
    memory->destroy(numcoeff);
    memory->sfree(clist);
    maxcoeff = atom->nmax;
    memory->create(numcoeff,maxcoeff,"hyper/local:numcoeff");
    clist = (OneCoeff **) memory->smalloc(maxcoeff*sizeof(OneCoeff *),
                                         "hyper/local:clist");
  }

  while (1) {
    if (firstflag) break;
    for (i = 0; i < nall; i++) numcoeff[i] = 0;
    for (i = 0; i < nall; i++) clist[i] = NULL;
    cpage->reset();

    for (m = 0; m < nblocal; m++) {
      i = blist[m].i;
      j = blist[m].j;

      if (numcoeff[i] == 0) clist[i] = cpage->get(maxbondperatom);
      if (numcoeff[j] == 0) clist[j] = cpage->get(maxbondperatom);

      if (numcoeff[i] < maxbondperatom) {
        clist[i][numcoeff[i]].biascoeff = biascoeff[m];
        clist[i][numcoeff[i]].tag = tag[j];
      }
      numcoeff[i]++;

      if (numcoeff[j] < maxbondperatom) {
        clist[j][numcoeff[j]].biascoeff = biascoeff[m];
        clist[j][numcoeff[j]].tag = tag[i];
      }
      numcoeff[j]++;
    }

    int mymax = 0;
    for (i = 0; i < nall; i++) mymax = MAX(mymax,numcoeff[i]);
    int maxcoeffall;
    MPI_Allreduce(&mymax,&maxcoeffall,1,MPI_INT,MPI_MAX,world);

    if (maxcoeffall > maxbondperatom) {
      maxbondperatom = maxcoeffall;
      cpage->init(maxbondperatom,1024*maxbondperatom,1);
      continue;
    }

    commflag = BIASCOEFF;
    comm->reverse_comm_fix_variable(this);

    mymax = 0;
    for (i = 0; i < nall; i++) mymax = MAX(mymax,numcoeff[i]);
    MPI_Allreduce(&mymax,&maxcoeffall,1,MPI_INT,MPI_MAX,world);
    if (maxcoeffall <= maxbondperatom) break;

    maxbondperatom = maxcoeffall;
    cpage->init(maxbondperatom,1024*maxbondperatom,1);
  }

  // reallocate vectors that are maxlocal and maxall length if necessary

  if (nlocal > maxlocal) {
    memory->destroy(eligible);
    memory->destroy(numbond);
    memory->destroy(maxhalf);
    memory->destroy(maxhalfstrain);
    maxlocal = nlocal;
    memory->create(eligible,maxlocal,"hyper/local:eligible");
    memory->create(numbond,maxlocal,"hyper/local:numbond");
    memory->create(maxhalf,maxlocal,"hyper/local:maxhalf");
    memory->create(maxhalfstrain,maxlocal,"hyper/local:maxhalfstrain");
  }

  if (nall > maxall) {
    memory->destroy(xold);
    memory->destroy(tagold);
    memory->destroy(old2now);
    maxall = atom->nmax;
    memory->create(xold,maxall,3,"hyper/local:xold");
    memory->create(tagold,maxall,"hyper/local:tagold");
    memory->create(old2now,maxall,"hyper/local:old2now");
  }

  // nlocal_old = value of nlocal at time bonds are built
  // nall_old = value of nall at time bonds are built
  // archive current atom coords in xold
  // tagold will be set to non-zero below for accessed atoms
  // numbond will be set below

  nlocal_old = nlocal;
  nall_old = nall;

  memcpy(&xold[0][0],&x[0][0],3*nall*sizeof(double));
  for (i = 0; i < nall; i++) tagold[i] = 0;
  for (i = 0; i < nlocal; i++) numbond[i] = 0;

  // trigger neighbor list builds for both lists
  // insure the I loops in both are from 1 to nlocal

  neighbor->build_one(listfull);
  neighbor->build_one(listhalf);

  if (listfull->inum != nlocal || listhalf->inum != nlocal)
    error->one(FLERR,"Invalid neighbor list in fix hyper/local bond build");

  // set tagold = 1 for all J atoms used in full neighbor list
  // tagold remains 0 for unused atoms, skipped in pre_neighbor

  inum = listfull->inum;
  ilist = listfull->ilist;
  numneigh = listfull->numneigh;
  firstneigh = listfull->firstneigh;

  for (ii = 0; ii < inum; ii++) {
    i = ilist[ii];
    tagold[i] = tag[i];
    jlist = firstneigh[i];
    jnum = numneigh[i];
    for (jj = 0; jj < jnum; jj++) {
      j = jlist[jj];
      j &= NEIGHMASK;
      tagold[j] = tag[j];
    }
  }

  // identify bonds assigned to each owned atom
  // do not create a bond between two non-group atoms

  int *mask = atom->mask;

  inum = listhalf->inum;
  ilist = listhalf->ilist;
  numneigh = listhalf->numneigh;
  firstneigh = listhalf->firstneigh;

  nblocal = 0;

  for (ii = 0; ii < inum; ii++) {
    i = ilist[ii];
    xtmp = x[i][0];
    ytmp = x[i][1];
    ztmp = x[i][2];

    tagold[i] = tag[i];

=======
  // reset Vmax to current bias coeff average
  // only if requested and elapsed time >= resetfreq
  // ave = current ave of all bias coeffs
  // if reset, adjust all Cij to keep Cij*Vmax unchanged

  if (resetfreq >= 0) {
    int flag = 0;
    bigint elapsed = update->ntimestep - lastreset;
    if (resetfreq == 0) {
      if (elapsed) flag = 1;
    } else {
      if (elapsed >= resetfreq) flag = 1;
    }

    if (flag) {
      lastreset = update->ntimestep;

      double vmaxold = vmax;
      double ave = sumbiascoeff / allbonds;
      vmax *= ave;

      // adjust all Cij to keep Cij * Vmax = Cijold * Vmaxold

      for (m = 0; m < nblocal; m++) biascoeff[m] *= vmaxold/vmax;

      // enforce bounds for new Cij

      if (boundflag) {
        for (m = 0; m < nblocal; m++) {
          biascoeff[m] = MAX(biascoeff[m],bound_lower);
          biascoeff[m] = MIN(biascoeff[m],bound_upper);
        }
      }
    }
  }

  // compute max distance any bond atom has moved between 2 quenched states
  // xold[iold] = last quenched coord for iold
  // x[ilocal] = current quenched coord for same atom
  // use of old2now calculates distsq only once per atom

  double **x = atom->x;

  for (i = 0; i < nall_old; i++) old2now[i] = -1;

  for (m = 0; m < nblocal; m++) {
    iold = blist[m].iold;
    if (old2now[iold] < 0) {
      ilocal = atom->map(tagold[iold]);
      ilocal = domain->closest_image(xold[iold],ilocal);
      if (ilocal < 0) error->one(FLERR,"Fix hyper/local bond atom not found");
      old2now[iold] = ilocal;
      distsq = MathExtra::distsq3(x[ilocal],xold[iold]);
      maxdriftsq = MAX(distsq,maxdriftsq);
    }
    jold = blist[m].jold;
    if (old2now[jold] < 0) {
      jold = blist[m].jold;
      jlocal = atom->map(tagold[jold]);
      jlocal = domain->closest_image(xold[iold],jlocal);  // close to I atom
      if (jlocal < 0) error->one(FLERR,"Fix hyper/local bond atom not found");
      old2now[jold] = jlocal;
      distsq = MathExtra::distsq3(x[jlocal],xold[jold]);
      maxdriftsq = MAX(distsq,maxdriftsq);
    }
  }

  // store old bond coeffs so can persist them in new blist
  // while loop allows growing value of maxbondperatom
  // will loop at most 2 times, stops when maxbondperatom is large enough
  // requires reverse comm, no forward comm:
  //    b/c new coeff list is stored only by current owned atoms

  tagint *tag = atom->tag;
  int nlocal = atom->nlocal;
  int nall = nlocal + atom->nghost;

  if (maxcoeff < nall) {
    memory->destroy(numcoeff);
    memory->sfree(clist);
    maxcoeff = atom->nmax;
    memory->create(numcoeff,maxcoeff,"hyper/local:numcoeff");
    clist = (OneCoeff **) memory->smalloc(maxcoeff*sizeof(OneCoeff *),
                                         "hyper/local:clist");
  }

  while (1) {
    if (firstflag) break;
    for (i = 0; i < nall; i++) numcoeff[i] = 0;
    for (i = 0; i < nall; i++) clist[i] = NULL;
    cpage->reset();

    for (m = 0; m < nblocal; m++) {
      i = blist[m].i;
      j = blist[m].j;

      if (numcoeff[i] == 0) clist[i] = cpage->get(maxbondperatom);
      if (numcoeff[j] == 0) clist[j] = cpage->get(maxbondperatom);

      if (numcoeff[i] < maxbondperatom) {
        clist[i][numcoeff[i]].biascoeff = biascoeff[m];
        clist[i][numcoeff[i]].tag = tag[j];
      }
      numcoeff[i]++;

      if (numcoeff[j] < maxbondperatom) {
        clist[j][numcoeff[j]].biascoeff = biascoeff[m];
        clist[j][numcoeff[j]].tag = tag[i];
      }
      numcoeff[j]++;
    }

    int mymax = 0;
    for (i = 0; i < nall; i++) mymax = MAX(mymax,numcoeff[i]);
    int maxcoeffall;
    MPI_Allreduce(&mymax,&maxcoeffall,1,MPI_INT,MPI_MAX,world);

    if (maxcoeffall > maxbondperatom) {
      maxbondperatom = maxcoeffall;
      cpage->init(maxbondperatom,1024*maxbondperatom,1);
      continue;
    }

    commflag = BIASCOEFF;
    comm->reverse_comm_fix_variable(this);

    mymax = 0;
    for (i = 0; i < nall; i++) mymax = MAX(mymax,numcoeff[i]);
    MPI_Allreduce(&mymax,&maxcoeffall,1,MPI_INT,MPI_MAX,world);
    if (maxcoeffall <= maxbondperatom) break;

    maxbondperatom = maxcoeffall;
    cpage->init(maxbondperatom,1024*maxbondperatom,1);
  }

  // reallocate vectors that are maxlocal and maxall length if necessary

  if (nlocal > maxlocal) {
    memory->destroy(eligible);
    memory->destroy(numbond);
    memory->destroy(maxhalf);
    memory->destroy(maxhalfstrain);
    maxlocal = nlocal;
    memory->create(eligible,maxlocal,"hyper/local:eligible");
    memory->create(numbond,maxlocal,"hyper/local:numbond");
    memory->create(maxhalf,maxlocal,"hyper/local:maxhalf");
    memory->create(maxhalfstrain,maxlocal,"hyper/local:maxhalfstrain");
  }

  if (nall > maxall) {
    memory->destroy(xold);
    memory->destroy(tagold);
    memory->destroy(old2now);
    maxall = atom->nmax;
    memory->create(xold,maxall,3,"hyper/local:xold");
    memory->create(tagold,maxall,"hyper/local:tagold");
    memory->create(old2now,maxall,"hyper/local:old2now");
  }

  // nlocal_old = value of nlocal at time bonds are built
  // nall_old = value of nall at time bonds are built
  // archive current atom coords in xold
  // tagold will be set to non-zero below for accessed atoms
  // numbond will be set below

  nlocal_old = nlocal;
  nall_old = nall;

  memcpy(&xold[0][0],&x[0][0],3*nall*sizeof(double));
  for (i = 0; i < nall; i++) tagold[i] = 0;
  for (i = 0; i < nlocal; i++) numbond[i] = 0;

  // trigger neighbor list builds for both lists
  // insure the I loops in both are from 1 to nlocal

  neighbor->build_one(listfull);
  neighbor->build_one(listhalf);

  if (listfull->inum != nlocal || listhalf->inum != nlocal)
    error->one(FLERR,"Invalid neighbor list in fix hyper/local bond build");

  // set tagold = 1 for all J atoms used in full neighbor list
  // tagold remains 0 for unused atoms, skipped in pre_neighbor

  inum = listfull->inum;
  ilist = listfull->ilist;
  numneigh = listfull->numneigh;
  firstneigh = listfull->firstneigh;

  for (ii = 0; ii < inum; ii++) {
    i = ilist[ii];
    tagold[i] = tag[i];
    jlist = firstneigh[i];
    jnum = numneigh[i];
    for (jj = 0; jj < jnum; jj++) {
      j = jlist[jj];
      j &= NEIGHMASK;
      tagold[j] = tag[j];
    }
  }

  // identify bonds assigned to each owned atom
  // do not create a bond between two non-group atoms

  int *mask = atom->mask;

  inum = listhalf->inum;
  ilist = listhalf->ilist;
  numneigh = listhalf->numneigh;
  firstneigh = listhalf->firstneigh;

  nblocal = 0;

  for (ii = 0; ii < inum; ii++) {
    i = ilist[ii];
    xtmp = x[i][0];
    ytmp = x[i][1];
    ztmp = x[i][2];

    tagold[i] = tag[i];

>>>>>>> 5e3fe197
    jlist = firstneigh[i];
    jnum = numneigh[i];
    nbond = 0;

    for (jj = 0; jj < jnum; jj++) {
      j = jlist[jj];
      j &= NEIGHMASK;

      jtag = tag[j];
      tagold[j] = jtag;

      // skip if neither atom I or J are in fix group

      if (!(mask[i] & groupbit) && !(mask[j] & groupbit)) continue;

      delx = xtmp - x[j][0];
      dely = ytmp - x[j][1];
      delz = ztmp - x[j][2];
      rsq = delx*delx + dely*dely + delz*delz;

      if (rsq < cutbondsq) {
        nbond++;

        if (nblocal == maxbond) grow_bond();
        blist[nblocal].i = i;
        blist[nblocal].j = j;
        blist[nblocal].iold = i;
        blist[nblocal].jold = j;
        blist[nblocal].r0 = sqrt(rsq);

        // set biascoeff to old coeff for same I,J pair or to default

        if (firstflag) oldcoeff = 0.0;
        else {
          oldcoeff = 0.0;
          jtag = tag[j];
          n = numcoeff[i];
          for (m = 0; m < n; m++) {
            if (clist[i][m].tag == jtag) {
              oldcoeff = clist[i][m].biascoeff;
              break;
            }
          }
        }

        if (oldcoeff > 0.0) biascoeff[nblocal] = oldcoeff;
        else {
          biascoeff[nblocal] = COEFFINIT;
          nnewbond++;
        }

        nblocal++;
      }
    }

    numbond[i] = nbond;
  }

  // this fix allows access to biascoeffs as local data

  size_local_rows = nblocal;

  // allbonds = total # of bonds in system

  bigint bondcount = nblocal;
  MPI_Allreduce(&bondcount,&allbonds,1,MPI_LMP_BIGINT,MPI_SUM,world);
<<<<<<< HEAD
=======

  // DEBUG
  //if (me == 0) printf("TOTAL BOND COUNT = %ld\n",allbonds);
>>>>>>> 5e3fe197

  time2 = MPI_Wtime();

  if (firstflag) nnewbond = 0;
  else {
    time_bondbuild += time2-time1;
    nbondbuild++;
  }
  firstflag = 0;
}

/* ---------------------------------------------------------------------- */

int FixHyperLocal::pack_forward_comm(int n, int *list, double *buf,
                                     int /* pbc_flag */, int * /* pbc */)
{
  int i,j,m;

  m = 0;

  // STRAIN
  // pack maxstrain vector
  // must send to all ghosts out to Dcut

  if (commflag == STRAIN) {
    for (i = 0; i < n; i++) {
      j = list[i];
      buf[m++] = maxstrain[j];
    }

  // STRAINDOMAIN
  // pack maxstrain_domain vector
  // could just send to nearby ghosts in bonds
  // don't see easy way to determine precisely which atoms that is

  } else if (commflag == STRAINDOMAIN) {
    for (i = 0; i < n; i++) {
      j = list[i];
      buf[m++] = maxstrain_domain[j];
    }

  // BIASFLAG
  // pack biasflag vector
  // must send to all ghosts out to Dcut

  } else if (commflag == BIASFLAG) {
    for (i = 0; i < n; i++) {
      j = list[i];
      buf[m++] = ubuf(biasflag[j]).d;
    }
  }

  return m;
}

/* ---------------------------------------------------------------------- */

void FixHyperLocal::unpack_forward_comm(int n, int first, double *buf)
{
  int i,m,last;

  m = 0;
  last = first + n;

  // STRAIN
  // unpack maxstrain vector

  if (commflag == STRAIN) {
    for (i = first; i < last; i++) {
      maxstrain[i] = buf[m++];
    }

  // STRAINREGION
  // unpack maxstrain_domain vector

  } else if (commflag == STRAINDOMAIN) {
    for (i = first; i < last; i++) {
      maxstrain_domain[i] = buf[m++];
    }

  // BIASFLAG
  // unpack biasflag vector

  } else if (commflag == BIASFLAG) {
    for (i = first; i < last; i++) {
      biasflag[i] = (tagint) ubuf(buf[m++]).i;
    }
  }
}

/* ---------------------------------------------------------------------- */

int FixHyperLocal::pack_reverse_comm(int n, int first, double *buf)
{
  int i,j,m,last;

  m = 0;
  last = first + n;

  // STRAIN
  // pack maxstrain vector
  // only pack for nonzero values
<<<<<<< HEAD

  if (commflag == STRAIN) {
    int nonzero = 0;
    m++;                           // placeholder for count of atoms
    for (i = first; i < last; i++) {
      if (maxstrain[i] == 0.0) continue;
      nonzero++;
      buf[m++] = ubuf(i-first).d;  // which atom is next
      buf[m++] = maxstrain[i];     // value
    }
    buf[0] = ubuf(nonzero).d;

  // STRAINDOMAIN
  // pack maxstrain_domain vector
  // only pack for nonzero values

=======

  if (commflag == STRAIN) {
    int nonzero = 0;
    m++;                           // placeholder for count of atoms
    for (i = first; i < last; i++) {
      if (maxstrain[i] == 0.0) continue;
      nonzero++;
      buf[m++] = ubuf(i-first).d;  // which atom is next
      buf[m++] = maxstrain[i];     // value
    }
    buf[0] = ubuf(nonzero).d;

  // STRAINDOMAIN
  // pack maxstrain_domain vector
  // only pack for nonzero values

>>>>>>> 5e3fe197
  } else if (commflag == STRAINDOMAIN) {
    int nonzero = 0;
    m++;                           // placeholder for count of atoms
    for (i = first; i < last; i++) {
      if (maxstrain_domain[i] == 0.0) continue;
      nonzero++;
      buf[m++] = ubuf(i-first).d;      // which atom is next
      buf[m++] = maxstrain_domain[i];  // value
    }
    buf[0] = ubuf(nonzero).d;

  // BIASFLAG
  // pack biasflag vector
  // could just pack for nonzero values, like STRAIN and STRAINDOMAIN

  } else if (commflag == BIASFLAG) {
    for (i = first; i < last; i++) {
      buf[m++] = ubuf(biasflag[i]).d;
    }

  // BIASCOEFF
  // pack list of biascoeffs
  // only pack for atoms with nonzero # of bias coeffs
  // this will skip majority of ghost atoms

  } else if (commflag == BIASCOEFF) {
    int ncoeff;
    int nonzero = 0;
    m++;                             // placeholder for count of atoms
    for (i = first; i < last; i++) {
      if (numcoeff[i] == 0) continue;
      nonzero++;
      ncoeff = numcoeff[i];
      buf[m++] = ubuf(i-first).d;   // which atom is next
      buf[m++] = ubuf(ncoeff).d;    // # of bias coeffs
      for (j = 0; j < ncoeff; j++) {
        buf[m++] = clist[i][j].biascoeff;
        buf[m++] = ubuf(clist[i][j].tag).d;
      }
    }
    buf[0] = ubuf(nonzero).d;
  }

  return m;
}

/* ----------------------------------------------------------------------
   callback by comm->reverse_comm_fix_variable() in build_bond()
   same logic as BIASCOEFF option in pack_reverse_comm()
   m = returned size of message
------------------------------------------------------------------------- */

int FixHyperLocal::pack_reverse_comm_size(int n, int first)
{
  int last = first + n;
  int m = 1;
  for (int i = first; i < last; i++) {
    if (numcoeff[i]) m += 2 + 2*numcoeff[i];
  }
  return m;
}

/* ---------------------------------------------------------------------- */

void FixHyperLocal::unpack_reverse_comm(int n, int *list, double *buf)
{
  int i,j,k,m;

  // return if n = 0
  // b/c if there are no atoms (n = 0), the message will not have
  //   been sent by Comm::reverse_comm_fix() or reverse_comm_fix_variable()
  // so must not read nonzero from first buf location (would be zero anyway)

  if (n == 0) return;

  // STRAIN
  // unpack maxstrain vector
  // nonzero # of entries, each has offset to which atom in receiver's list
  // use MAX, b/c want maximum abs value strain for each atom's bonds

  m = 0;

  if (commflag == STRAIN) {
    int offset;
    int nonzero = (int) ubuf(buf[m++]).i;   // # of atoms with values

    for (int iatom = 0; iatom < nonzero; iatom++) {
      offset = (int) ubuf(buf[m++]).i;      // offset into list for which atom
      j = list[offset];
      maxstrain[j] = MAX(maxstrain[j],buf[m]);
      m++;
    }

  // STRAINDOMAIN
  // unpack maxstrain_domain vector
  // use MAX, b/c want maximum abs value strain for each atom's domain
  // could also use SUM, b/c exactly one ghost or owned value is non-zero

  } else if (commflag == STRAINDOMAIN) {
    int offset;
    int nonzero = (int) ubuf(buf[m++]).i;   // # of atoms with values
    for (int iatom = 0; iatom < nonzero; iatom++) {
      offset = (int) ubuf(buf[m++]).i;      // offset into list for which atom
      j = list[offset];
      maxstrain_domain[j] = MAX(maxstrain_domain[j],buf[m]);
      m++;
    }

  // BIASFLAG
  // unpack biasflag vector

  } else if (commflag == BIASFLAG) {
    for (i = 0; i < n; i++) {
      j = list[i];
      biasflag[j] = (tagint) ubuf(buf[m++]).i;
    }

  // BIASCOEFF
  // unpack list of biascoeffs
  // nonzero # of entries, each has offset to which atom in receiver's list
  // protect against overflow of clist vector
  // if that happens, caller will re-setup cpage and reverse comm again

  } else if (commflag == BIASCOEFF) {
    int offset,ncoeff;
    int nonzero = (int) ubuf(buf[m++]).i;   // # of atoms with coeffs
    for (int iatom = 0; iatom < nonzero; iatom++) {
      offset = (int) ubuf(buf[m++]).i;      // offset into list for which atom
      j = list[offset];
      ncoeff = (int) ubuf(buf[m++]).i;      // # of bias coeffs
      for (k = 0; k < ncoeff; k++) {
        if (numcoeff[j] == 0) clist[j] = cpage->get(maxbondperatom);
        if (numcoeff[j] < maxbondperatom) {
          clist[j][numcoeff[j]].biascoeff = buf[m++];
          clist[j][numcoeff[j]].tag = (tagint) ubuf(buf[m++]).i;
        } else m += 2;
        numcoeff[j]++;
      }
    }
  }
}

/* ----------------------------------------------------------------------
   grow bond list and bias coeff vector by a chunk
------------------------------------------------------------------------- */

void FixHyperLocal::grow_bond()
{
  if (maxbond + DELTABOND > MAXSMALLINT)
    error->one(FLERR,"Fix hyper/local bond count is too big");
  maxbond += DELTABOND;
  blist = (OneBond *)
    memory->srealloc(blist,maxbond*sizeof(OneBond),"hyper/local:blist");
  memory->grow(biascoeff,maxbond,"hyper/local:biascoeff");
  vector_local = biascoeff;
}

/* ---------------------------------------------------------------------- */

double FixHyperLocal::compute_scalar()
{
  double allbias;
  MPI_Allreduce(&mybias,&allbias,1,MPI_DOUBLE,MPI_SUM,world);
  return allbias;
}

/* ---------------------------------------------------------------------- */

double FixHyperLocal::compute_vector(int i)
{
<<<<<<< HEAD
  // 21 vector outputs returned for i = 0-20

  // i = 0 = # of biased bonds on this step
  // i = 1 = max strain of any bond on this step
  // i = 2 = average bias coeff for all bonds on this step
  // i = 3 = ave bonds/atom on this step
  // i = 4 = ave neighbor bonds/bond on this step

  // i = 5 = max bond length during this run
  // i = 6 = average # of biased bonds/step during this run
  // i = 7 = fraction of biased bonds with no bias during this run
  // i = 8 = fraction of biased bonds with negative strain during this run
  // i = 9 = average bias coeff for all bonds during this run
  // i = 10 = min bias coeff for any bond during this run
  // i = 11 = max bias coeff for any bond during this run

  // i = 12 = max drift distance of any atom during this run
  // i = 13 = max distance from proc subbox of any ghost atom with
  //          maxstrain < qfactor during this run
  // i = 14 = max distance from proc subbox of any ghost atom with
  //          any maxstrain during this run
  // i = 15 = count of ghost atoms that could not be found
  //          on reneighbor steps during this run
  // i = 16 = count of bias overlaps (< Dcut) found during this run

  // i = 17 = cumulative hyper time since fix created
  // i = 18 = cumulative # of event timesteps since fix created
  // i = 19 = cumulative # of atoms in events since fix created
  // i = 20 = cumulative # of new bonds formed since fix created

  if (i == 0) {
    int nbiasall;
    MPI_Allreduce(&nbias,&nbiasall,1,MPI_INT,MPI_SUM,world);
    return (double) nbiasall;
=======
  // 28 vector outputs returned for i = 0-27

  // i = 0 = average boost for all bonds on this step
  // i = 1 = # of biased bonds on this step
  // i = 2 = max strain of any bond on this step
  // i = 3 = value of Vmax on this step
  // i = 4 = average bias coeff for all bonds on this step
  // i = 5 = min bias coeff for any bond on this step
  // i = 6 = max bias coeff for any bond on this step
  // i = 7 = ave bonds/atom on this step
  // i = 8 = ave neighbor bonds/bond on this step

  // i = 9 = average boost for all bonds during this run
  // i = 10 = average # of biased bonds/step during this run
  // i = 11 = fraction of biased bonds with no bias during this run
  // i = 12 = fraction of biased bonds with negative strain during this run
  // i = 13 = max bond length during this run
  // i = 14 = average bias coeff for all bonds during this run
  // i = 15 = min bias coeff for any bond during this run
  // i = 16 = max bias coeff for any bond during this run

  // i = 17 = max drift distance of any atom during this run
  // i = 18 = max distance from proc subbox of any ghost atom with
  //          maxstrain < qfactor during this run
  // i = 19 = max distance from proc subbox of any ghost atom with
  //          any maxstrain during this run
  // i = 20 = count of ghost atoms that could not be found
  //          on reneighbor steps during this run
  // i = 21 = count of bias overlaps (< Dcut) found during this run

  // i = 22 = cumulative hyper time since fix created
  // i = 23 = cumulative # of event timesteps since fix created
  // i = 24 = cumulative # of atoms in events since fix created
  // i = 25 = cumulative # of new bonds formed since fix created

  // these 2 were added for debugging - could be removed at some point
  // i = 26 = average boost for biased bonds on this step
  // i = 27 = current count of bonds with strain >= q

  if (i == 0) {
    if (allbonds) return sumboost/allbonds;
    return 1.0;
>>>>>>> 5e3fe197
  }

  if (i == 1) {
    int nbiasall;
    MPI_Allreduce(&nbias,&nbiasall,1,MPI_INT,MPI_SUM,world);
    return (double) nbiasall;
  }

  if (i == 2) {
    if (nostrainyet) return 0.0;
    int nlocal = atom->nlocal;
    double emax = 0.0;
    for (int j = 0; j < nlocal; j++)
      emax = MAX(emax,maxstrain[j]);
    double eall;
    MPI_Allreduce(&emax,&eall,1,MPI_DOUBLE,MPI_MAX,world);
    return eall;
  }

<<<<<<< HEAD
  if (i == 2) {
    if (allbonds) return sumbiascoeff/allbonds;
    return 1.0;
  }

  if (i == 3) {
    return 2.0*allbonds/atom->natoms;
  }

  if (i == 4) {
    bigint allneigh,thisneigh;
    thisneigh = listfull->ipage->ndatum;
    MPI_Allreduce(&thisneigh,&allneigh,1,MPI_LMP_BIGINT,MPI_SUM,world);
    const double natoms = atom->natoms;
    const double neighsperatom = static_cast<double>(allneigh)/natoms;
    const double bondsperatom = static_cast<double>(allbonds)/natoms;
    return neighsperatom * bondsperatom;
  }

  if (i == 5) {
    double allbondlen;
    MPI_Allreduce(&maxbondlen,&allbondlen,1,MPI_DOUBLE,MPI_MAX,world);
    return allbondlen;
  }

  if (i == 6) {
    if (update->ntimestep == update->firststep) return 0.0;
    int allbias_running;
    MPI_Allreduce(&nbias_running,&allbias_running,1,MPI_INT,MPI_SUM,world);
    return 1.0*allbias_running / (update->ntimestep - update->firststep);
  }

  if (i == 7) {
    int allbias_running,allnobias_running;
    MPI_Allreduce(&nbias_running,&allbias_running,1,MPI_INT,MPI_SUM,world);
    MPI_Allreduce(&nobias_running,&allnobias_running,1,MPI_INT,MPI_SUM,world);
    if (allbias_running) return 1.0*allnobias_running / allbias_running;
    return 0.0;
  }

  if (i == 8) {
    int allbias_running,allnegstrain_running;
    MPI_Allreduce(&nbias_running,&allbias_running,1,MPI_INT,MPI_SUM,world);
    MPI_Allreduce(&negstrain_running,&allnegstrain_running,1,MPI_INT,
                  MPI_SUM,world);
    if (allbias_running) return 1.0*allnegstrain_running / allbias_running;
    return 0.0;
=======
  if (i == 3) {
    return vmax;
  }

  if (i == 4) {
    if (allbonds) return sumbiascoeff/allbonds;
    return 1.0;
  }

  if (i == 5) {
    double coeff;
    MPI_Allreduce(&minbiascoeff,&coeff,1,MPI_DOUBLE,MPI_MIN,world);
    return coeff;
  }

  if (i == 6) {
    double coeff;
    MPI_Allreduce(&maxbiascoeff,&coeff,1,MPI_DOUBLE,MPI_MAX,world);
    return coeff;
  }

  if (i == 7) return 1.0*allbonds/groupatoms;

  if (i == 8) {
    bigint allneigh,thisneigh;
    thisneigh = listfull->ipage->ndatum;
    MPI_Allreduce(&thisneigh,&allneigh,1,MPI_LMP_BIGINT,MPI_SUM,world);
    double natoms = atom->natoms;
    double neighsperatom = 1.0*allneigh/natoms;
    double bondsperatom = 1.0*allbonds/groupatoms;
    return neighsperatom * bondsperatom;
>>>>>>> 5e3fe197
  }

  // during minimization, just output previous value

  if (i == 9) {
<<<<<<< HEAD
    if (update->ntimestep == update->firststep) return 0.0;
    return avebiascoeff / (update->ntimestep - update->firststep);
  }

  if (i == 10) {
    double biascoeff;
    MPI_Allreduce(&minbiascoeff,&biascoeff,1,MPI_DOUBLE,MPI_MIN,world);
    return biascoeff;
  }

  if (i == 11) {
    double biascoeff;
    MPI_Allreduce(&maxbiascoeff,&biascoeff,1,MPI_DOUBLE,MPI_MAX,world);
    return biascoeff;
  }

  if (i == 12) {
    double alldriftsq;
    MPI_Allreduce(&maxdriftsq,&alldriftsq,1,MPI_DOUBLE,MPI_MAX,world);
    return (double) sqrt(alldriftsq);
  }

  if (i == 13) return rmaxever;
  if (i == 14) return rmaxeverbig;

  if (i == 15) {
    int allghost_toofar;
    MPI_Allreduce(&ghost_toofar,&allghost_toofar,1,MPI_INT,MPI_SUM,world);
    return 1.0*allghost_toofar;
  }

  if (i == 16) {
=======
    if (update->ntimestep == update->firststep)
      aveboost_running_output = 0.0;
    else if (update->whichflag == 1)
      aveboost_running_output =
        aveboost_running / (update->ntimestep - update->firststep);
    return aveboost_running_output;
  }

  if (i == 10) {
    if (update->ntimestep == update->firststep) return 0.0;
    int allbias_running;
    MPI_Allreduce(&nbias_running,&allbias_running,1,MPI_INT,MPI_SUM,world);
    return 1.0*allbias_running / (update->ntimestep - update->firststep);
  }

  if (i == 11) {
    int allbias_running,allnobias_running;
    MPI_Allreduce(&nbias_running,&allbias_running,1,MPI_INT,MPI_SUM,world);
    MPI_Allreduce(&nobias_running,&allnobias_running,1,MPI_INT,MPI_SUM,world);
    if (allbias_running) return 1.0*allnobias_running / allbias_running;
    return 0.0;
  }

  if (i == 12) {
    int allbias_running,allnegstrain_running;
    MPI_Allreduce(&nbias_running,&allbias_running,1,MPI_INT,MPI_SUM,world);
    MPI_Allreduce(&negstrain_running,&allnegstrain_running,1,MPI_INT,
                  MPI_SUM,world);
    if (allbias_running) return 1.0*allnegstrain_running / allbias_running;
    return 0.0;
  }

  if (i == 13) {
    double allbondlen;
    MPI_Allreduce(&maxbondlen,&allbondlen,1,MPI_DOUBLE,MPI_MAX,world);
    return allbondlen;
  }

  // during minimization, just output previous value

  if (i == 14) {
    if (update->ntimestep == update->firststep)
      avebiascoeff_running_output = 0.0;
    else if (update->whichflag == 1)
      avebiascoeff_running_output =
        avebiascoeff_running / (update->ntimestep - update->firststep);
    return avebiascoeff_running_output;
  }

  if (i == 15) {
    double coeff;
    MPI_Allreduce(&minbiascoeff_running,&coeff,1,MPI_DOUBLE,MPI_MIN,world);
    return coeff;
  }

  if (i == 16) {
    double coeff;
    MPI_Allreduce(&maxbiascoeff_running,&coeff,1,MPI_DOUBLE,MPI_MAX,world);
    return coeff;
  }

  if (i == 17) {
    double alldriftsq;
    MPI_Allreduce(&maxdriftsq,&alldriftsq,1,MPI_DOUBLE,MPI_MAX,world);
    return (double) sqrt(alldriftsq);
  }

  if (i == 18) return rmaxever;
  if (i == 19) return rmaxeverbig;

  if (i == 20) {
    int allghost_toofar;
    MPI_Allreduce(&ghost_toofar,&allghost_toofar,1,MPI_INT,MPI_SUM,world);
    return 1.0*allghost_toofar;
  }

  if (i == 21) {
>>>>>>> 5e3fe197
    int allclose;
    MPI_Allreduce(&checkbias_count,&allclose,1,MPI_INT,MPI_SUM,world);
    return 1.0*allclose;
  }

<<<<<<< HEAD
  if (i == 17) {
    return boost_target * update->dt * (update->ntimestep - starttime);
  }

  if (i == 18) return (double) nevent;
  if (i == 19) return (double) nevent_atom;

  if (i == 20) {
    int allnewbond;
    MPI_Allreduce(&nnewbond,&allnewbond,1,MPI_INT,MPI_SUM,world);
    return (double) allnewbond;
=======
  if (i == 22) {
    return boost_target * update->dt * (update->ntimestep - starttime);
  }

  if (i == 23) return (double) nevent;
  if (i == 24) return (double) nevent_atom;

  if (i == 25) {
    int allnewbond;
    MPI_Allreduce(&nnewbond,&allnewbond,1,MPI_INT,MPI_SUM,world);
    return (double) allnewbond;
  }

  // these two options were added for debugging

  if (i == 26) {
    double allboost;
    MPI_Allreduce(&myboost,&allboost,1,MPI_DOUBLE,MPI_SUM,world);
    int nbiasall;
    MPI_Allreduce(&nbias,&nbiasall,1,MPI_INT,MPI_SUM,world);
    if (nbiasall) return (double) allboost/nbiasall;
    return 1.0;
  }

  if (i == 27) {
    int allovercount;
    MPI_Allreduce(&overcount,&allovercount,1,MPI_INT,MPI_SUM,world);
    return (double) allovercount;
>>>>>>> 5e3fe197
  }

  return 0.0;
}

/* ----------------------------------------------------------------------
   wrapper on compute_vector()
   used by hyper.cpp to call FixHyper
------------------------------------------------------------------------- */

double FixHyperLocal::query(int i)
{
<<<<<<< HEAD
  if (i == 1) return compute_vector(17);  // cummulative hyper time
  if (i == 2) return compute_vector(18);  // nevent
  if (i == 3) return compute_vector(19);  // nevent_atom
  if (i == 4) return compute_vector(3);   // ave bonds/atom
  if (i == 5) return compute_vector(12);  // maxdrift
  if (i == 6) return compute_vector(5);   // maxbondlen
  if (i == 7) return compute_vector(7);   // fraction with zero bias
  if (i == 8) return compute_vector(8);   // fraction with negative strain

  // unique to local hyper

  if (i == 9) return compute_vector(20);   // number of new bonds
  if (i == 10) return 1.0*maxbondperatom;  // max bonds/atom
  if (i == 11) return compute_vector(6);   // ave # of biased bonds/step
  if (i == 12) return compute_vector(9);   // ave bias coeff over all bonds
  if (i == 13) return compute_vector(10);  // min bias cooef for any bond
  if (i == 14) return compute_vector(11);  // max bias cooef for any bond
  if (i == 15) return compute_vector(4);   // neighbor bonds/bond
  if (i == 16) return compute_vector(2);   // ave bias coeff now
  if (i == 17) return time_bondbuild;      // CPU time for build_bond calls
  if (i == 18) return rmaxever;            // ghost atom distance for < maxstrain
  if (i == 19) return rmaxeverbig;         // ghost atom distance for any strain
  if (i == 20) return compute_vector(15);  // count of ghost atoms not found
  if (i == 21) return compute_vector(16);  // count of bias overlaps
=======
  if (i == 1) return compute_vector(22);  // cummulative hyper time
  if (i == 2) return compute_vector(23);  // nevent
  if (i == 3) return compute_vector(24);  // nevent_atom
  if (i == 4) return compute_vector(7);   // ave bonds/atom
  if (i == 5) return compute_vector(17);  // maxdrift
  if (i == 6) return compute_vector(13);   // maxbondlen
  if (i == 7) return compute_vector(11);   // fraction with zero bias
  if (i == 8) return compute_vector(12);  // fraction with negative strain

  // unique to local hyper

  if (i == 9) return compute_vector(25);   // number of new bonds
  if (i == 10) return 1.0*maxbondperatom;  // max bonds/atom
  if (i == 11) return compute_vector(9);   // ave boost/step
  if (i == 12) return compute_vector(10);  // ave # of biased bonds/step
  if (i == 13) return compute_vector(14);  // ave bias coeff over all bonds
  if (i == 14) return compute_vector(15);  // min bias cooef for any bond
  if (i == 15) return compute_vector(16);  // max bias cooef for any bond
  if (i == 16) return compute_vector(8);   // neighbor bonds/bond
  if (i == 17) return compute_vector(4);   // ave bias coeff now
  if (i == 18) return time_bondbuild;      // CPU time for build_bond calls
  if (i == 19) return rmaxever;            // ghost atom distance for < maxstrain
  if (i == 20) return rmaxeverbig;         // ghost atom distance for any strain
  if (i == 21) return compute_vector(20);  // count of ghost atoms not found
  if (i == 22) return compute_vector(21);  // count of bias overlaps
>>>>>>> 5e3fe197

  error->all(FLERR,"Invalid query to fix hyper/local");

  return 0.0;
}

/* ----------------------------------------------------------------------
   memory usage of per-atom and per-bond data structs
------------------------------------------------------------------------- */

double FixHyperLocal::memory_usage()
{
  double bytes = maxbond * sizeof(OneBond);       // blist
  bytes = maxbond * sizeof(double);               // per-bond bias coeffs
  bytes += 3*maxlocal * sizeof(int);              // numbond,maxhalf,eligible
  bytes += maxlocal * sizeof(double);             // maxhalfstrain
  bytes += maxall * sizeof(int);                  // old2now
  bytes += maxall * sizeof(tagint);               // tagold
  bytes += 3*maxall * sizeof(double);             // xold
  bytes += 2*maxall * sizeof(double);             // maxstrain,maxstrain_domain
  if (checkbias) bytes += maxall * sizeof(tagint);  // biasflag
  bytes += maxcoeff * sizeof(int);                // numcoeff
  bytes += maxcoeff * sizeof(OneCoeff *);         // clist
  bytes += maxlocal*maxbondperatom * sizeof(OneCoeff);  // cpage estimate
  return bytes;
}<|MERGE_RESOLUTION|>--- conflicted
+++ resolved
@@ -62,11 +62,7 @@
   hyperflag = 2;
   scalar_flag = 1;
   vector_flag = 1;
-<<<<<<< HEAD
-  size_vector = 21;
-=======
   size_vector = 28;
->>>>>>> 5e3fe197
   local_flag = 1;
   size_local_rows = 0;
   size_local_cols = 0;
@@ -96,20 +92,14 @@
 
   // optional args
 
-<<<<<<< HEAD
-=======
   boundflag = 0;
   boundfrac = 0.0;
   resetfreq = -1;
->>>>>>> 5e3fe197
   checkghost = 0;
   checkbias = 0;
 
   int iarg = 10;
   while (iarg < narg) {
-<<<<<<< HEAD
-    if (strcmp(arg[iarg],"check/ghost") == 0) {
-=======
     if (strcmp(arg[iarg],"bound") == 0) {
       if (iarg+2 > narg) error->all(FLERR,"Illegal fix hyper/local command");
       boundfrac = force->numeric(FLERR,arg[iarg+1]);
@@ -122,7 +112,6 @@
       if (resetfreq < -1) error->all(FLERR,"Illegal fix hyper/local command");
       iarg += 2;
     } else if (strcmp(arg[iarg],"check/ghost") == 0) {
->>>>>>> 5e3fe197
       checkghost = 1;
       iarg++;
     } else if (strcmp(arg[iarg],"check/bias") == 0) {
@@ -185,17 +174,12 @@
   me = comm->me;
   firstflag = 1;
 
-<<<<<<< HEAD
-  sumbiascoeff = 0.0;
-  avebiascoeff = 0.0;
-=======
   sumboost = 0.0;
   aveboost_running = 0.0;
   sumbiascoeff = 0.0;
   avebiascoeff_running = 0.0;
   minbiascoeff = 0.0;
   maxbiascoeff = 0.0;
->>>>>>> 5e3fe197
 
   starttime = update->ntimestep;
   nostrainyet = 1;
@@ -203,8 +187,6 @@
   nevent = 0;
   nevent_atom = 0;
   mybias = 0.0;
-<<<<<<< HEAD
-=======
 
   // bias bounding and reset params
 
@@ -213,7 +195,6 @@
   lastreset = update->ntimestep;
 
   overcount = 0;
->>>>>>> 5e3fe197
 }
 
 /* ---------------------------------------------------------------------- */
@@ -263,15 +244,9 @@
   checkbias_count = 0;
   maxdriftsq = 0.0;
   maxbondlen = 0.0;
-<<<<<<< HEAD
-  avebiascoeff = 0.0;
-  minbiascoeff = BIG;
-  maxbiascoeff = 0.0;
-=======
   avebiascoeff_running = 0.0;
   minbiascoeff_running = BIG;
   maxbiascoeff_running = 0.0;
->>>>>>> 5e3fe197
   nbias_running = 0;
   nobias_running = 0;
   negstrain_running = 0;
@@ -319,13 +294,10 @@
 
   alpha = update->dt / alpha_user;
 
-<<<<<<< HEAD
-=======
   // count of atoms in fix group
 
   groupatoms = group->count(igroup);
 
->>>>>>> 5e3fe197
   // need occasional full neighbor list with cutoff = Dcut
   // used for finding maxstrain of neighbor bonds out to Dcut
   // do not need to include neigh skin in cutoff,
@@ -407,11 +379,7 @@
   //   closest current I or J atoms to old I may now be ghost atoms
   //   closest_image() returns the ghost atom index in that case
   // also compute max drift of any atom in a bond
-<<<<<<< HEAD
-  //   drift = displacement from quenched coord while event has not yet occured
-=======
   //   drift = displacement from quenched coord while event has not yet occurred
->>>>>>> 5e3fe197
   // NOTE: drift calc is now done in bond_build(), between 2 quenched states
 
   for (i = 0; i < nall_old; i++) old2now[i] = -1;
@@ -514,11 +482,8 @@
 
   double **x = atom->x;
 
-<<<<<<< HEAD
-=======
   overcount = 0;
 
->>>>>>> 5e3fe197
   m = 0;
   for (iold = 0; iold < nlocal_old; iold++) {
     nbond = numbond[iold];
@@ -537,11 +502,8 @@
       maxbondlen = MAX(r,maxbondlen);
       r0 = blist[m].r0;
       estrain = fabs(r-r0) / r0;
-<<<<<<< HEAD
-=======
       // DEBUG quantity - could remove this line and output option
       if (estrain >= qfactor) overcount++;
->>>>>>> 5e3fe197
       maxstrain[i] = MAX(maxstrain[i],estrain);
       maxstrain[j] = MAX(maxstrain[j],estrain);
       if (estrain > halfstrain) {
@@ -686,11 +648,7 @@
   //   maxstrain[i] = maxstrain_domain[i] (checked in stage 2)
   //   maxstrain[j] = maxstrain_domain[j] (checked here)
   //   I is not part of an I,J bond with > strain owned by some J (checked in 2)
-<<<<<<< HEAD
-  //   no ties with other maxstrain bonds in atom I's domain (chedcked in 2)
-=======
   //   no ties with other maxstrain bonds in atom I's domain (checked in 2)
->>>>>>> 5e3fe197
 
   nbias = 0;
   for (iold = 0; iold < nlocal_old; iold++) {
@@ -717,23 +675,17 @@
   int negstrain = 0;
   mybias = 0.0;
 
-<<<<<<< HEAD
-=======
   // DEBUG - one line
   myboost = 0;
 
->>>>>>> 5e3fe197
   for (int ibias = 0; ibias < nbias; ibias++) {
     m = bias[ibias];
     i = blist[m].i;
     j = blist[m].j;
 
     if (maxstrain[i] >= qfactor) {
-<<<<<<< HEAD
-=======
       // DEBUG - one line
       myboost += 1.0;
->>>>>>> 5e3fe197
       nobias++;
       continue;
     }
@@ -745,12 +697,7 @@
     r0 = blist[m].r0;
     ebias = (r-r0) / r0;
     vbias = biascoeff[m] * vmax * (1.0 - ebias*ebias*invqfactorsq);
-<<<<<<< HEAD
-    fbias = biascoeff[m] * 2.0 * vmax * ebias * invqfactorsq;
-
-=======
     fbias = 2.0 * biascoeff[m] * vmax * ebias * invqfactorsq;
->>>>>>> 5e3fe197
     fbiasr = fbias / r0 / r;
     f[i][0] += delx*fbiasr;
     f[i][1] += dely*fbiasr;
@@ -770,7 +717,7 @@
   //time7 = MPI_Wtime();
 
   // -------------------------------------------------------------
-<<<<<<< HEAD
+  // stage 5:
   // apply boostostat to bias coeffs of all bonds I own
   // -------------------------------------------------------------
 
@@ -779,16 +726,23 @@
   //   on run steps
 
   if (setupflag) return;
+
   nbias_running += nbias;
   nobias_running += nobias;
   negstrain_running += negstrain;
 
   // loop over bonds I own to adjust bias coeff
-  // delta in boost coeff is function of maxboost_domain vs target boost
-  // maxboost_domain is function of two maxstrain_domains for I,J
-
-  double emaxi,emaxj,maxboost_domain,bc;
-  double mybiascoeff = 0.0;
+  // delta in boost coeff is function of boost_domain vs target boost
+  // boost_domain is function of two maxstrain_domains for I,J
+  // NOTE: biascoeff update is now scaled by 1/Vmax
+  //       still need to think about what this means for units
+
+  minbiascoeff = BIG;
+  maxbiascoeff = 0.0;
+
+  double emaxi,emaxj,boost_domain,bc;
+  double sumcoeff_me = 0.0;
+  double sumboost_me = 0.0;
 
   for (m = 0; m < nblocal; m++) {
     i = blist[m].i;
@@ -799,63 +753,6 @@
     if (emax < qfactor) vbias = vmax * (1.0 - emax*emax*invqfactorsq);
     else vbias = 0.0;
 
-    maxboost_domain = exp(beta * biascoeff[m]*vbias);
-    biascoeff[m] -= alpha * (maxboost_domain-boost_target) / boost_target;
-
-    // stats
-
-    bc = biascoeff[m];
-    mybiascoeff += bc;
-    minbiascoeff = MIN(minbiascoeff,bc);
-    maxbiascoeff = MAX(maxbiascoeff,bc);
-  }
-
-  // -------------------------------------------------------------
-  // diagnostics, some optional
-  // -------------------------------------------------------------
-
-  MPI_Allreduce(&mybiascoeff,&sumbiascoeff,1,MPI_DOUBLE,MPI_SUM,world);
-  if (allbonds) avebiascoeff += sumbiascoeff/allbonds;
-
-  // if requested, monitor ghost distance from processor sub-boxes
-
-=======
-  // stage 5:
-  // apply boostostat to bias coeffs of all bonds I own
-  // -------------------------------------------------------------
-
-  // no boostostat update when pre_reverse called from setup()
-  // nbias_running, nobias_running, negstrain_running only incremented
-  //   on run steps
-
-  if (setupflag) return;
-
-  nbias_running += nbias;
-  nobias_running += nobias;
-  negstrain_running += negstrain;
-
-  // loop over bonds I own to adjust bias coeff
-  // delta in boost coeff is function of boost_domain vs target boost
-  // boost_domain is function of two maxstrain_domains for I,J
-  // NOTE: biascoeff update is now scaled by 1/Vmax
-  //       still need to think about what this means for units
-
-  minbiascoeff = BIG;
-  maxbiascoeff = 0.0;
-
-  double emaxi,emaxj,boost_domain,bc;
-  double sumcoeff_me = 0.0;
-  double sumboost_me = 0.0;
-
-  for (m = 0; m < nblocal; m++) {
-    i = blist[m].i;
-    j = blist[m].j;
-    emaxi = maxstrain_domain[i];
-    emaxj = maxstrain_domain[j];
-    emax = MAX(emaxi,emaxj);
-    if (emax < qfactor) vbias = vmax * (1.0 - emax*emax*invqfactorsq);
-    else vbias = 0.0;
-
     boost_domain = exp(beta * biascoeff[m]*vbias);
     biascoeff[m] -= alpha*invvmax * (boost_domain-boost_target) / boost_target;
 
@@ -890,7 +787,6 @@
 
   // if requested, monitor ghost distance from processor sub-boxes
 
->>>>>>> 5e3fe197
   if (checkghost) {
     double rmax2[2],rmax2all[2];
     rmax2[0] = rmax;
@@ -900,11 +796,7 @@
     rmaxeverbig = rmax2all[1];
   }
 
-<<<<<<< HEAD
-  // if requsted, check for any biased bonds that are too close to each other
-=======
   // if requested, check for any biased bonds that are too close to each other
->>>>>>> 5e3fe197
   // keep a running count for output
   // requires 2 additional local comm operations
 
@@ -993,7 +885,42 @@
     nevent_atom += natom;
   }
 
-<<<<<<< HEAD
+  // reset Vmax to current bias coeff average
+  // only if requested and elapsed time >= resetfreq
+  // ave = current ave of all bias coeffs
+  // if reset, adjust all Cij to keep Cij*Vmax unchanged
+
+  if (resetfreq >= 0) {
+    int flag = 0;
+    bigint elapsed = update->ntimestep - lastreset;
+    if (resetfreq == 0) {
+      if (elapsed) flag = 1;
+    } else {
+      if (elapsed >= resetfreq) flag = 1;
+    }
+
+    if (flag) {
+      lastreset = update->ntimestep;
+
+      double vmaxold = vmax;
+      double ave = sumbiascoeff / allbonds;
+      vmax *= ave;
+
+      // adjust all Cij to keep Cij * Vmax = Cijold * Vmaxold
+
+      for (m = 0; m < nblocal; m++) biascoeff[m] *= vmaxold/vmax;
+
+      // enforce bounds for new Cij
+
+      if (boundflag) {
+        for (m = 0; m < nblocal; m++) {
+          biascoeff[m] = MAX(biascoeff[m],bound_lower);
+          biascoeff[m] = MIN(biascoeff[m],bound_upper);
+        }
+      }
+    }
+  }
+
   // compute max distance any bond atom has moved between 2 quenched states
   // xold[iold] = last quenched coord for iold
   // x[ilocal] = current quenched coord for same atom
@@ -1179,229 +1106,6 @@
 
     tagold[i] = tag[i];
 
-=======
-  // reset Vmax to current bias coeff average
-  // only if requested and elapsed time >= resetfreq
-  // ave = current ave of all bias coeffs
-  // if reset, adjust all Cij to keep Cij*Vmax unchanged
-
-  if (resetfreq >= 0) {
-    int flag = 0;
-    bigint elapsed = update->ntimestep - lastreset;
-    if (resetfreq == 0) {
-      if (elapsed) flag = 1;
-    } else {
-      if (elapsed >= resetfreq) flag = 1;
-    }
-
-    if (flag) {
-      lastreset = update->ntimestep;
-
-      double vmaxold = vmax;
-      double ave = sumbiascoeff / allbonds;
-      vmax *= ave;
-
-      // adjust all Cij to keep Cij * Vmax = Cijold * Vmaxold
-
-      for (m = 0; m < nblocal; m++) biascoeff[m] *= vmaxold/vmax;
-
-      // enforce bounds for new Cij
-
-      if (boundflag) {
-        for (m = 0; m < nblocal; m++) {
-          biascoeff[m] = MAX(biascoeff[m],bound_lower);
-          biascoeff[m] = MIN(biascoeff[m],bound_upper);
-        }
-      }
-    }
-  }
-
-  // compute max distance any bond atom has moved between 2 quenched states
-  // xold[iold] = last quenched coord for iold
-  // x[ilocal] = current quenched coord for same atom
-  // use of old2now calculates distsq only once per atom
-
-  double **x = atom->x;
-
-  for (i = 0; i < nall_old; i++) old2now[i] = -1;
-
-  for (m = 0; m < nblocal; m++) {
-    iold = blist[m].iold;
-    if (old2now[iold] < 0) {
-      ilocal = atom->map(tagold[iold]);
-      ilocal = domain->closest_image(xold[iold],ilocal);
-      if (ilocal < 0) error->one(FLERR,"Fix hyper/local bond atom not found");
-      old2now[iold] = ilocal;
-      distsq = MathExtra::distsq3(x[ilocal],xold[iold]);
-      maxdriftsq = MAX(distsq,maxdriftsq);
-    }
-    jold = blist[m].jold;
-    if (old2now[jold] < 0) {
-      jold = blist[m].jold;
-      jlocal = atom->map(tagold[jold]);
-      jlocal = domain->closest_image(xold[iold],jlocal);  // close to I atom
-      if (jlocal < 0) error->one(FLERR,"Fix hyper/local bond atom not found");
-      old2now[jold] = jlocal;
-      distsq = MathExtra::distsq3(x[jlocal],xold[jold]);
-      maxdriftsq = MAX(distsq,maxdriftsq);
-    }
-  }
-
-  // store old bond coeffs so can persist them in new blist
-  // while loop allows growing value of maxbondperatom
-  // will loop at most 2 times, stops when maxbondperatom is large enough
-  // requires reverse comm, no forward comm:
-  //    b/c new coeff list is stored only by current owned atoms
-
-  tagint *tag = atom->tag;
-  int nlocal = atom->nlocal;
-  int nall = nlocal + atom->nghost;
-
-  if (maxcoeff < nall) {
-    memory->destroy(numcoeff);
-    memory->sfree(clist);
-    maxcoeff = atom->nmax;
-    memory->create(numcoeff,maxcoeff,"hyper/local:numcoeff");
-    clist = (OneCoeff **) memory->smalloc(maxcoeff*sizeof(OneCoeff *),
-                                         "hyper/local:clist");
-  }
-
-  while (1) {
-    if (firstflag) break;
-    for (i = 0; i < nall; i++) numcoeff[i] = 0;
-    for (i = 0; i < nall; i++) clist[i] = NULL;
-    cpage->reset();
-
-    for (m = 0; m < nblocal; m++) {
-      i = blist[m].i;
-      j = blist[m].j;
-
-      if (numcoeff[i] == 0) clist[i] = cpage->get(maxbondperatom);
-      if (numcoeff[j] == 0) clist[j] = cpage->get(maxbondperatom);
-
-      if (numcoeff[i] < maxbondperatom) {
-        clist[i][numcoeff[i]].biascoeff = biascoeff[m];
-        clist[i][numcoeff[i]].tag = tag[j];
-      }
-      numcoeff[i]++;
-
-      if (numcoeff[j] < maxbondperatom) {
-        clist[j][numcoeff[j]].biascoeff = biascoeff[m];
-        clist[j][numcoeff[j]].tag = tag[i];
-      }
-      numcoeff[j]++;
-    }
-
-    int mymax = 0;
-    for (i = 0; i < nall; i++) mymax = MAX(mymax,numcoeff[i]);
-    int maxcoeffall;
-    MPI_Allreduce(&mymax,&maxcoeffall,1,MPI_INT,MPI_MAX,world);
-
-    if (maxcoeffall > maxbondperatom) {
-      maxbondperatom = maxcoeffall;
-      cpage->init(maxbondperatom,1024*maxbondperatom,1);
-      continue;
-    }
-
-    commflag = BIASCOEFF;
-    comm->reverse_comm_fix_variable(this);
-
-    mymax = 0;
-    for (i = 0; i < nall; i++) mymax = MAX(mymax,numcoeff[i]);
-    MPI_Allreduce(&mymax,&maxcoeffall,1,MPI_INT,MPI_MAX,world);
-    if (maxcoeffall <= maxbondperatom) break;
-
-    maxbondperatom = maxcoeffall;
-    cpage->init(maxbondperatom,1024*maxbondperatom,1);
-  }
-
-  // reallocate vectors that are maxlocal and maxall length if necessary
-
-  if (nlocal > maxlocal) {
-    memory->destroy(eligible);
-    memory->destroy(numbond);
-    memory->destroy(maxhalf);
-    memory->destroy(maxhalfstrain);
-    maxlocal = nlocal;
-    memory->create(eligible,maxlocal,"hyper/local:eligible");
-    memory->create(numbond,maxlocal,"hyper/local:numbond");
-    memory->create(maxhalf,maxlocal,"hyper/local:maxhalf");
-    memory->create(maxhalfstrain,maxlocal,"hyper/local:maxhalfstrain");
-  }
-
-  if (nall > maxall) {
-    memory->destroy(xold);
-    memory->destroy(tagold);
-    memory->destroy(old2now);
-    maxall = atom->nmax;
-    memory->create(xold,maxall,3,"hyper/local:xold");
-    memory->create(tagold,maxall,"hyper/local:tagold");
-    memory->create(old2now,maxall,"hyper/local:old2now");
-  }
-
-  // nlocal_old = value of nlocal at time bonds are built
-  // nall_old = value of nall at time bonds are built
-  // archive current atom coords in xold
-  // tagold will be set to non-zero below for accessed atoms
-  // numbond will be set below
-
-  nlocal_old = nlocal;
-  nall_old = nall;
-
-  memcpy(&xold[0][0],&x[0][0],3*nall*sizeof(double));
-  for (i = 0; i < nall; i++) tagold[i] = 0;
-  for (i = 0; i < nlocal; i++) numbond[i] = 0;
-
-  // trigger neighbor list builds for both lists
-  // insure the I loops in both are from 1 to nlocal
-
-  neighbor->build_one(listfull);
-  neighbor->build_one(listhalf);
-
-  if (listfull->inum != nlocal || listhalf->inum != nlocal)
-    error->one(FLERR,"Invalid neighbor list in fix hyper/local bond build");
-
-  // set tagold = 1 for all J atoms used in full neighbor list
-  // tagold remains 0 for unused atoms, skipped in pre_neighbor
-
-  inum = listfull->inum;
-  ilist = listfull->ilist;
-  numneigh = listfull->numneigh;
-  firstneigh = listfull->firstneigh;
-
-  for (ii = 0; ii < inum; ii++) {
-    i = ilist[ii];
-    tagold[i] = tag[i];
-    jlist = firstneigh[i];
-    jnum = numneigh[i];
-    for (jj = 0; jj < jnum; jj++) {
-      j = jlist[jj];
-      j &= NEIGHMASK;
-      tagold[j] = tag[j];
-    }
-  }
-
-  // identify bonds assigned to each owned atom
-  // do not create a bond between two non-group atoms
-
-  int *mask = atom->mask;
-
-  inum = listhalf->inum;
-  ilist = listhalf->ilist;
-  numneigh = listhalf->numneigh;
-  firstneigh = listhalf->firstneigh;
-
-  nblocal = 0;
-
-  for (ii = 0; ii < inum; ii++) {
-    i = ilist[ii];
-    xtmp = x[i][0];
-    ytmp = x[i][1];
-    ztmp = x[i][2];
-
-    tagold[i] = tag[i];
-
->>>>>>> 5e3fe197
     jlist = firstneigh[i];
     jnum = numneigh[i];
     nbond = 0;
@@ -1468,12 +1172,9 @@
 
   bigint bondcount = nblocal;
   MPI_Allreduce(&bondcount,&allbonds,1,MPI_LMP_BIGINT,MPI_SUM,world);
-<<<<<<< HEAD
-=======
 
   // DEBUG
   //if (me == 0) printf("TOTAL BOND COUNT = %ld\n",allbonds);
->>>>>>> 5e3fe197
 
   time2 = MPI_Wtime();
 
@@ -1576,7 +1277,6 @@
   // STRAIN
   // pack maxstrain vector
   // only pack for nonzero values
-<<<<<<< HEAD
 
   if (commflag == STRAIN) {
     int nonzero = 0;
@@ -1593,24 +1293,6 @@
   // pack maxstrain_domain vector
   // only pack for nonzero values
 
-=======
-
-  if (commflag == STRAIN) {
-    int nonzero = 0;
-    m++;                           // placeholder for count of atoms
-    for (i = first; i < last; i++) {
-      if (maxstrain[i] == 0.0) continue;
-      nonzero++;
-      buf[m++] = ubuf(i-first).d;  // which atom is next
-      buf[m++] = maxstrain[i];     // value
-    }
-    buf[0] = ubuf(nonzero).d;
-
-  // STRAINDOMAIN
-  // pack maxstrain_domain vector
-  // only pack for nonzero values
-
->>>>>>> 5e3fe197
   } else if (commflag == STRAINDOMAIN) {
     int nonzero = 0;
     m++;                           // placeholder for count of atoms
@@ -1781,42 +1463,6 @@
 
 double FixHyperLocal::compute_vector(int i)
 {
-<<<<<<< HEAD
-  // 21 vector outputs returned for i = 0-20
-
-  // i = 0 = # of biased bonds on this step
-  // i = 1 = max strain of any bond on this step
-  // i = 2 = average bias coeff for all bonds on this step
-  // i = 3 = ave bonds/atom on this step
-  // i = 4 = ave neighbor bonds/bond on this step
-
-  // i = 5 = max bond length during this run
-  // i = 6 = average # of biased bonds/step during this run
-  // i = 7 = fraction of biased bonds with no bias during this run
-  // i = 8 = fraction of biased bonds with negative strain during this run
-  // i = 9 = average bias coeff for all bonds during this run
-  // i = 10 = min bias coeff for any bond during this run
-  // i = 11 = max bias coeff for any bond during this run
-
-  // i = 12 = max drift distance of any atom during this run
-  // i = 13 = max distance from proc subbox of any ghost atom with
-  //          maxstrain < qfactor during this run
-  // i = 14 = max distance from proc subbox of any ghost atom with
-  //          any maxstrain during this run
-  // i = 15 = count of ghost atoms that could not be found
-  //          on reneighbor steps during this run
-  // i = 16 = count of bias overlaps (< Dcut) found during this run
-
-  // i = 17 = cumulative hyper time since fix created
-  // i = 18 = cumulative # of event timesteps since fix created
-  // i = 19 = cumulative # of atoms in events since fix created
-  // i = 20 = cumulative # of new bonds formed since fix created
-
-  if (i == 0) {
-    int nbiasall;
-    MPI_Allreduce(&nbias,&nbiasall,1,MPI_INT,MPI_SUM,world);
-    return (double) nbiasall;
-=======
   // 28 vector outputs returned for i = 0-27
 
   // i = 0 = average boost for all bonds on this step
@@ -1859,7 +1505,6 @@
   if (i == 0) {
     if (allbonds) return sumboost/allbonds;
     return 1.0;
->>>>>>> 5e3fe197
   }
 
   if (i == 1) {
@@ -1879,55 +1524,6 @@
     return eall;
   }
 
-<<<<<<< HEAD
-  if (i == 2) {
-    if (allbonds) return sumbiascoeff/allbonds;
-    return 1.0;
-  }
-
-  if (i == 3) {
-    return 2.0*allbonds/atom->natoms;
-  }
-
-  if (i == 4) {
-    bigint allneigh,thisneigh;
-    thisneigh = listfull->ipage->ndatum;
-    MPI_Allreduce(&thisneigh,&allneigh,1,MPI_LMP_BIGINT,MPI_SUM,world);
-    const double natoms = atom->natoms;
-    const double neighsperatom = static_cast<double>(allneigh)/natoms;
-    const double bondsperatom = static_cast<double>(allbonds)/natoms;
-    return neighsperatom * bondsperatom;
-  }
-
-  if (i == 5) {
-    double allbondlen;
-    MPI_Allreduce(&maxbondlen,&allbondlen,1,MPI_DOUBLE,MPI_MAX,world);
-    return allbondlen;
-  }
-
-  if (i == 6) {
-    if (update->ntimestep == update->firststep) return 0.0;
-    int allbias_running;
-    MPI_Allreduce(&nbias_running,&allbias_running,1,MPI_INT,MPI_SUM,world);
-    return 1.0*allbias_running / (update->ntimestep - update->firststep);
-  }
-
-  if (i == 7) {
-    int allbias_running,allnobias_running;
-    MPI_Allreduce(&nbias_running,&allbias_running,1,MPI_INT,MPI_SUM,world);
-    MPI_Allreduce(&nobias_running,&allnobias_running,1,MPI_INT,MPI_SUM,world);
-    if (allbias_running) return 1.0*allnobias_running / allbias_running;
-    return 0.0;
-  }
-
-  if (i == 8) {
-    int allbias_running,allnegstrain_running;
-    MPI_Allreduce(&nbias_running,&allbias_running,1,MPI_INT,MPI_SUM,world);
-    MPI_Allreduce(&negstrain_running,&allnegstrain_running,1,MPI_INT,
-                  MPI_SUM,world);
-    if (allbias_running) return 1.0*allnegstrain_running / allbias_running;
-    return 0.0;
-=======
   if (i == 3) {
     return vmax;
   }
@@ -1959,46 +1555,11 @@
     double neighsperatom = 1.0*allneigh/natoms;
     double bondsperatom = 1.0*allbonds/groupatoms;
     return neighsperatom * bondsperatom;
->>>>>>> 5e3fe197
   }
 
   // during minimization, just output previous value
 
   if (i == 9) {
-<<<<<<< HEAD
-    if (update->ntimestep == update->firststep) return 0.0;
-    return avebiascoeff / (update->ntimestep - update->firststep);
-  }
-
-  if (i == 10) {
-    double biascoeff;
-    MPI_Allreduce(&minbiascoeff,&biascoeff,1,MPI_DOUBLE,MPI_MIN,world);
-    return biascoeff;
-  }
-
-  if (i == 11) {
-    double biascoeff;
-    MPI_Allreduce(&maxbiascoeff,&biascoeff,1,MPI_DOUBLE,MPI_MAX,world);
-    return biascoeff;
-  }
-
-  if (i == 12) {
-    double alldriftsq;
-    MPI_Allreduce(&maxdriftsq,&alldriftsq,1,MPI_DOUBLE,MPI_MAX,world);
-    return (double) sqrt(alldriftsq);
-  }
-
-  if (i == 13) return rmaxever;
-  if (i == 14) return rmaxeverbig;
-
-  if (i == 15) {
-    int allghost_toofar;
-    MPI_Allreduce(&ghost_toofar,&allghost_toofar,1,MPI_INT,MPI_SUM,world);
-    return 1.0*allghost_toofar;
-  }
-
-  if (i == 16) {
-=======
     if (update->ntimestep == update->firststep)
       aveboost_running_output = 0.0;
     else if (update->whichflag == 1)
@@ -2076,25 +1637,11 @@
   }
 
   if (i == 21) {
->>>>>>> 5e3fe197
     int allclose;
     MPI_Allreduce(&checkbias_count,&allclose,1,MPI_INT,MPI_SUM,world);
     return 1.0*allclose;
   }
 
-<<<<<<< HEAD
-  if (i == 17) {
-    return boost_target * update->dt * (update->ntimestep - starttime);
-  }
-
-  if (i == 18) return (double) nevent;
-  if (i == 19) return (double) nevent_atom;
-
-  if (i == 20) {
-    int allnewbond;
-    MPI_Allreduce(&nnewbond,&allnewbond,1,MPI_INT,MPI_SUM,world);
-    return (double) allnewbond;
-=======
   if (i == 22) {
     return boost_target * update->dt * (update->ntimestep - starttime);
   }
@@ -2123,7 +1670,6 @@
     int allovercount;
     MPI_Allreduce(&overcount,&allovercount,1,MPI_INT,MPI_SUM,world);
     return (double) allovercount;
->>>>>>> 5e3fe197
   }
 
   return 0.0;
@@ -2136,32 +1682,6 @@
 
 double FixHyperLocal::query(int i)
 {
-<<<<<<< HEAD
-  if (i == 1) return compute_vector(17);  // cummulative hyper time
-  if (i == 2) return compute_vector(18);  // nevent
-  if (i == 3) return compute_vector(19);  // nevent_atom
-  if (i == 4) return compute_vector(3);   // ave bonds/atom
-  if (i == 5) return compute_vector(12);  // maxdrift
-  if (i == 6) return compute_vector(5);   // maxbondlen
-  if (i == 7) return compute_vector(7);   // fraction with zero bias
-  if (i == 8) return compute_vector(8);   // fraction with negative strain
-
-  // unique to local hyper
-
-  if (i == 9) return compute_vector(20);   // number of new bonds
-  if (i == 10) return 1.0*maxbondperatom;  // max bonds/atom
-  if (i == 11) return compute_vector(6);   // ave # of biased bonds/step
-  if (i == 12) return compute_vector(9);   // ave bias coeff over all bonds
-  if (i == 13) return compute_vector(10);  // min bias cooef for any bond
-  if (i == 14) return compute_vector(11);  // max bias cooef for any bond
-  if (i == 15) return compute_vector(4);   // neighbor bonds/bond
-  if (i == 16) return compute_vector(2);   // ave bias coeff now
-  if (i == 17) return time_bondbuild;      // CPU time for build_bond calls
-  if (i == 18) return rmaxever;            // ghost atom distance for < maxstrain
-  if (i == 19) return rmaxeverbig;         // ghost atom distance for any strain
-  if (i == 20) return compute_vector(15);  // count of ghost atoms not found
-  if (i == 21) return compute_vector(16);  // count of bias overlaps
-=======
   if (i == 1) return compute_vector(22);  // cummulative hyper time
   if (i == 2) return compute_vector(23);  // nevent
   if (i == 3) return compute_vector(24);  // nevent_atom
@@ -2187,7 +1707,6 @@
   if (i == 20) return rmaxeverbig;         // ghost atom distance for any strain
   if (i == 21) return compute_vector(20);  // count of ghost atoms not found
   if (i == 22) return compute_vector(21);  // count of bias overlaps
->>>>>>> 5e3fe197
 
   error->all(FLERR,"Invalid query to fix hyper/local");
 
