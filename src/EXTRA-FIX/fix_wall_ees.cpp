--- conflicted
+++ resolved
@@ -50,12 +50,7 @@
 void FixWallEES::init()
 {
   avec = dynamic_cast<AtomVecEllipsoid *>(atom->style_match("ellipsoid"));
-<<<<<<< HEAD
-  if (!avec)
-    error->all(FLERR,"Fix wall/ees requires atom style ellipsoid");
-=======
   if (!avec) error->all(FLERR, "Fix wall/ees requires atom style ellipsoid");
->>>>>>> 554db7da
 
   // check that all particles are finite-size ellipsoids
   // no point particles allowed, spherical is OK
