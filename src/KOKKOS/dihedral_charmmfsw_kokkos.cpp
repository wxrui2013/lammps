// clang-format off
/* ----------------------------------------------------------------------
   LAMMPS - Large-scale Atomic/Molecular Massively Parallel Simulator
   https://www.lammps.org/, Sandia National Laboratories
   LAMMPS development team: developers@lammps.org

   Copyright (2003) Sandia Corporation.  Under the terms of Contract
   DE-AC04-94AL85000 with Sandia Corporation, the U.S. Government retains
   certain rights in this software.  This software is distributed under
   the GNU General Public License.

   See the README file in the top-level LAMMPS directory.
------------------------------------------------------------------------- */

/* ----------------------------------------------------------------------

   Contributing author: Mitch Murphy (alphataubio)

   Based on serial dihedral_charmmfsw.cpp lj-fsw sections (force-switched)
   provided by Robert Meissner and Lucio Colombi Ciacchi of Bremen
   University, Germany, with additional assistance from
   Robert A. Latour, Clemson University.

------------------------------------------------------------------------- */

#include "dihedral_charmmfsw_kokkos.h"

#include "atom_kokkos.h"
#include "atom_masks.h"
#include "error.h"
#include "force.h"
#include "kokkos.h"
#include "math_const.h"
#include "memory_kokkos.h"
#include "neighbor_kokkos.h"
#include "pair.h"

#include <cmath>

using namespace LAMMPS_NS;
using namespace MathConst;

static constexpr double TOLERANCE = 0.05;

/* ---------------------------------------------------------------------- */

template<class DeviceType>
DihedralCharmmfswKokkos<DeviceType>::DihedralCharmmfswKokkos(LAMMPS *lmp) : DihedralCharmmfsw(lmp)
{
  kokkosable = 1;
  atomKK = (AtomKokkos *) atom;
  neighborKK = (NeighborKokkos *) neighbor;
  execution_space = ExecutionSpaceFromDevice<DeviceType>::space;
  datamask_read = X_MASK | F_MASK | Q_MASK | ENERGY_MASK | VIRIAL_MASK | TYPE_MASK;
  datamask_modify = F_MASK | ENERGY_MASK | VIRIAL_MASK;

  k_warning_flag = Kokkos::DualView<int,DeviceType>("Dihedral:warning_flag");
  d_warning_flag = k_warning_flag.template view<DeviceType>();
  h_warning_flag = k_warning_flag.h_view;

  centroidstressflag = CENTROID_NOTAVAIL;
}

/* ---------------------------------------------------------------------- */

template<class DeviceType>
DihedralCharmmfswKokkos<DeviceType>::~DihedralCharmmfswKokkos()
{
  if (!copymode) {
    memoryKK->destroy_kokkos(k_eatom,eatom);
    memoryKK->destroy_kokkos(k_vatom,vatom);
  }
}

/* ---------------------------------------------------------------------- */

template<class DeviceType>
void DihedralCharmmfswKokkos<DeviceType>::compute(int eflag_in, int vflag_in)
{
  eflag = eflag_in;
  vflag = vflag_in;

  if (lmp->kokkos->neighflag == FULL)
    error->all(FLERR,"Dihedral_style charmm/kk requires half neighbor list");

  ev_init(eflag,vflag,0);

  // ensure pair->ev_tally() will use 1-4 virial contribution

  if (weightflag && vflag_global == VIRIAL_FDOTR)
    force->pair->vflag_either = force->pair->vflag_global = 1;

  // reallocate per-atom arrays if necessary

  if (eflag_atom) {
    //if(k_eatom.extent(0)<maxeatom) { // won't work without adding zero functor
      memoryKK->destroy_kokkos(k_eatom,eatom);
      memoryKK->create_kokkos(k_eatom,eatom,maxeatom,"dihedral:eatom");
      d_eatom = k_eatom.template view<KKDeviceType>();
      k_eatom_pair = Kokkos::DualView<E_FLOAT*,Kokkos::LayoutRight,KKDeviceType>("dihedral:eatom_pair",maxeatom);
      d_eatom_pair = k_eatom_pair.template view<KKDeviceType>();
    //}
  }
  if (vflag_atom) {
    //if(k_vatom.extent(0)<maxvatom) { // won't work without adding zero functor
      memoryKK->destroy_kokkos(k_vatom,vatom);
      memoryKK->create_kokkos(k_vatom,vatom,maxvatom,"dihedral:vatom");
      d_vatom = k_vatom.template view<KKDeviceType>();
      k_vatom_pair = Kokkos::DualView<F_FLOAT*[6],Kokkos::LayoutRight,KKDeviceType>("dihedral:vatom_pair",maxvatom);
      d_vatom_pair = k_vatom_pair.template view<KKDeviceType>();
    //}
  }

  x = atomKK->k_x.view<DeviceType>();
  f = atomKK->k_f.view<DeviceType>();
  q = atomKK->k_q.view<DeviceType>();
  atomtype = atomKK->k_type.view<DeviceType>();
  neighborKK->k_dihedrallist.template sync<DeviceType>();
  dihedrallist = neighborKK->k_dihedrallist.view<DeviceType>();
  int ndihedrallist = neighborKK->ndihedrallist;
  nlocal = atom->nlocal;
  newton_bond = force->newton_bond;
  qqrd2e = force->qqrd2e;

  h_warning_flag() = 0;
  k_warning_flag.modify_host();
  k_warning_flag.template sync<DeviceType>();

  copymode = 1;

  // loop over neighbors of my atoms

  EVM_FLOAT evm;

  if (evflag) {
    if (newton_bond) {
      Kokkos::parallel_reduce(Kokkos::RangePolicy<DeviceType, TagDihedralCharmmfswCompute<1,1> >(0,ndihedrallist),*this,evm);
    } else {
      Kokkos::parallel_reduce(Kokkos::RangePolicy<DeviceType, TagDihedralCharmmfswCompute<0,1> >(0,ndihedrallist),*this,evm);
    }
  } else {
    if (newton_bond) {
      Kokkos::parallel_for(Kokkos::RangePolicy<DeviceType, TagDihedralCharmmfswCompute<1,0> >(0,ndihedrallist),*this);
    } else {
      Kokkos::parallel_for(Kokkos::RangePolicy<DeviceType, TagDihedralCharmmfswCompute<0,0> >(0,ndihedrallist),*this);
    }
  }

  // error check

  k_warning_flag.template modify<DeviceType>();
  k_warning_flag.sync_host();
  if (h_warning_flag())
    error->warning(FLERR,"Dihedral problem");

  if (eflag_global) {
    energy += evm.emol;
    force->pair->eng_vdwl += evm.evdwl;
    force->pair->eng_coul += evm.ecoul;
  }
  if (vflag_global) {
    virial[0] += evm.v[0];
    virial[1] += evm.v[1];
    virial[2] += evm.v[2];
    virial[3] += evm.v[3];
    virial[4] += evm.v[4];
    virial[5] += evm.v[5];

    force->pair->virial[0] += evm.vp[0];
    force->pair->virial[1] += evm.vp[1];
    force->pair->virial[2] += evm.vp[2];
    force->pair->virial[3] += evm.vp[3];
    force->pair->virial[4] += evm.vp[4];
    force->pair->virial[5] += evm.vp[5];
  }

  // don't yet have dualviews for eatom and vatom in pair_kokkos,
  //  so need to manually copy these to pair style

  int n = nlocal;
  if (newton_bond) n += atom->nghost;

  if (eflag_atom) {
    k_eatom.template modify<DeviceType>();
    k_eatom.sync_host();

    k_eatom_pair.template modify<DeviceType>();
    k_eatom_pair.sync_host();
    for (int i = 0; i < n; i++)
      force->pair->eatom[i] += k_eatom_pair.h_view(i);
  }

  if (vflag_atom) {
    k_vatom.template modify<DeviceType>();
    k_vatom.sync_host();

    k_vatom_pair.template modify<DeviceType>();
    k_vatom_pair.sync_host();
    for (int i = 0; i < n; i++) {
      force->pair->vatom[i][0] += k_vatom_pair.h_view(i,0);
      force->pair->vatom[i][1] += k_vatom_pair.h_view(i,1);
      force->pair->vatom[i][2] += k_vatom_pair.h_view(i,2);
      force->pair->vatom[i][3] += k_vatom_pair.h_view(i,3);
      force->pair->vatom[i][4] += k_vatom_pair.h_view(i,4);
      force->pair->vatom[i][5] += k_vatom_pair.h_view(i,5);
    }
  }

  copymode = 0;
}

template<class DeviceType>
template<int NEWTON_BOND, int EVFLAG>
KOKKOS_INLINE_FUNCTION
void DihedralCharmmfswKokkos<DeviceType>::operator()(TagDihedralCharmmfswCompute<NEWTON_BOND,EVFLAG>, const int &n, EVM_FLOAT& evm) const {

  // The f array is atomic
  Kokkos::View<F_FLOAT*[3], typename DAT::t_f_array::array_layout,typename KKDevice<DeviceType>::value,Kokkos::MemoryTraits<Kokkos::Atomic|Kokkos::Unmanaged> > a_f = f;

  const int i1 = dihedrallist(n,0);
  const int i2 = dihedrallist(n,1);
  const int i3 = dihedrallist(n,2);
  const int i4 = dihedrallist(n,3);
  const int type = dihedrallist(n,4);

  // 1st bond

  const F_FLOAT vb1x = x(i1,0) - x(i2,0);
  const F_FLOAT vb1y = x(i1,1) - x(i2,1);
  const F_FLOAT vb1z = x(i1,2) - x(i2,2);

  // 2nd bond

  const F_FLOAT vb2x = x(i3,0) - x(i2,0);
  const F_FLOAT vb2y = x(i3,1) - x(i2,1);
  const F_FLOAT vb2z = x(i3,2) - x(i2,2);

  const F_FLOAT vb2xm = -vb2x;
  const F_FLOAT vb2ym = -vb2y;
  const F_FLOAT vb2zm = -vb2z;

  // 3rd bond

  const F_FLOAT vb3x = x(i4,0) - x(i3,0);
  const F_FLOAT vb3y = x(i4,1) - x(i3,1);
  const F_FLOAT vb3z = x(i4,2) - x(i3,2);

  const F_FLOAT ax = vb1y*vb2zm - vb1z*vb2ym;
  const F_FLOAT ay = vb1z*vb2xm - vb1x*vb2zm;
  const F_FLOAT az = vb1x*vb2ym - vb1y*vb2xm;
  const F_FLOAT bx = vb3y*vb2zm - vb3z*vb2ym;
  const F_FLOAT by = vb3z*vb2xm - vb3x*vb2zm;
  const F_FLOAT bz = vb3x*vb2ym - vb3y*vb2xm;

  const F_FLOAT rasq = ax*ax + ay*ay + az*az;
  const F_FLOAT rbsq = bx*bx + by*by + bz*bz;
  const F_FLOAT rgsq = vb2xm*vb2xm + vb2ym*vb2ym + vb2zm*vb2zm;
  const F_FLOAT rg = sqrt(rgsq);

  F_FLOAT rginv,ra2inv,rb2inv;
  rginv = ra2inv = rb2inv = 0.0;
  if (rg > 0) rginv = 1.0/rg;
  if (rasq > 0) ra2inv = 1.0/rasq;
  if (rbsq > 0) rb2inv = 1.0/rbsq;
  const F_FLOAT rabinv = sqrt(ra2inv*rb2inv);

  F_FLOAT c = (ax*bx + ay*by + az*bz)*rabinv;
  F_FLOAT s = rg*rabinv*(ax*vb3x + ay*vb3y + az*vb3z);

    // error check

  if ((c > 1.0 + TOLERANCE || c < (-1.0 - TOLERANCE)) && !d_warning_flag())
    d_warning_flag() = 1;

  if (c > 1.0) c = 1.0;
  if (c < -1.0) c = -1.0;

  const int m = d_multiplicity[type];
  F_FLOAT p = 1.0;
  F_FLOAT ddf1,df1;
  ddf1 = df1 = 0.0;

  for (int i = 0; i < m; i++) {
    ddf1 = p*c - df1*s;
    df1 = p*s + df1*c;
    p = ddf1;
  }

  p = p*d_cos_shift[type] + df1*d_sin_shift[type];
  df1 = df1*d_cos_shift[type] - ddf1*d_sin_shift[type];
  df1 *= -m;
  p += 1.0;

  if (m == 0) {
    p = 1.0 + d_cos_shift[type];
    df1 = 0.0;
  }

  E_FLOAT edihedral = 0.0;
  if (eflag) edihedral = d_k[type] * p;

  const F_FLOAT fg = vb1x*vb2xm + vb1y*vb2ym + vb1z*vb2zm;
  const F_FLOAT hg = vb3x*vb2xm + vb3y*vb2ym + vb3z*vb2zm;
  const F_FLOAT fga = fg*ra2inv*rginv;
  const F_FLOAT hgb = hg*rb2inv*rginv;
  const F_FLOAT gaa = -ra2inv*rg;
  const F_FLOAT gbb = rb2inv*rg;

  const F_FLOAT dtfx = gaa*ax;
  const F_FLOAT dtfy = gaa*ay;
  const F_FLOAT dtfz = gaa*az;
  const F_FLOAT dtgx = fga*ax - hgb*bx;
  const F_FLOAT dtgy = fga*ay - hgb*by;
  const F_FLOAT dtgz = fga*az - hgb*bz;
  const F_FLOAT dthx = gbb*bx;
  const F_FLOAT dthy = gbb*by;
  const F_FLOAT dthz = gbb*bz;

  const F_FLOAT df = -d_k[type] * df1;

  const F_FLOAT sx2 = df*dtgx;
  const F_FLOAT sy2 = df*dtgy;
  const F_FLOAT sz2 = df*dtgz;

  F_FLOAT f1[3],f2[3],f3[3],f4[3];
  f1[0] = df*dtfx;
  f1[1] = df*dtfy;
  f1[2] = df*dtfz;

  f2[0] = sx2 - f1[0];
  f2[1] = sy2 - f1[1];
  f2[2] = sz2 - f1[2];

  f4[0] = df*dthx;
  f4[1] = df*dthy;
  f4[2] = df*dthz;

  f3[0] = -sx2 - f4[0];
  f3[1] = -sy2 - f4[1];
  f3[2] = -sz2 - f4[2];

  // apply force to each of 4 atoms

  if (NEWTON_BOND || i1 < nlocal) {
    a_f(i1,0) += f1[0];
    a_f(i1,1) += f1[1];
    a_f(i1,2) += f1[2];
  }

  if (NEWTON_BOND || i2 < nlocal) {
    a_f(i2,0) += f2[0];
    a_f(i2,1) += f2[1];
    a_f(i2,2) += f2[2];
  }

  if (NEWTON_BOND || i3 < nlocal) {
    a_f(i3,0) += f3[0];
    a_f(i3,1) += f3[1];
    a_f(i3,2) += f3[2];
  }

  if (NEWTON_BOND || i4 < nlocal) {
    a_f(i4,0) += f4[0];
    a_f(i4,1) += f4[1];
    a_f(i4,2) += f4[2];
  }

  if (EVFLAG)
    ev_tally(evm,i1,i2,i3,i4,edihedral,f1,f3,f4,
             vb1x,vb1y,vb1z,vb2x,vb2y,vb2z,vb3x,vb3y,vb3z);

  // 1-4 LJ and Coulomb interactions
  // tally energy/virial in pair, using newton_bond as newton flag

  if (d_weight[type] > 0.0) {
    const int itype = atomtype[i1];
    const int jtype = atomtype[i4];

    const F_FLOAT delx = x(i1,0) - x(i4,0);
    const F_FLOAT dely = x(i1,1) - x(i4,1);
    const F_FLOAT delz = x(i1,2) - x(i4,2);
    const F_FLOAT rsq = delx*delx + dely*dely + delz*delz;
    const F_FLOAT r = sqrt(rsq);
    const F_FLOAT r2inv = 1.0/rsq;
    const F_FLOAT r6inv = r2inv*r2inv*r2inv;

    F_FLOAT forcecoul;
<<<<<<< HEAD
    const F_FLOAT r = sqrt(rsq);
    if (implicit)
      forcecoul = qqrd2e * q[i1]*q[i4]*r2inv;
    else if (dihedflag)
      forcecoul = qqrd2e * q[i1]*q[i4]*sqrt(r2inv);
    else
      forcecoul = qqrd2e * q[i1]*q[i4]*(sqrt(r2inv) - r*cut_coulinv14*cut_coulinv14);
=======
    if (implicit) forcecoul = qqrd2e * q[i1]*q[i4]*r2inv;
    else if (dihedflag) forcecoul = qqrd2e * q[i1]*q[i4]*sqrt(r2inv);
    else forcecoul = qqrd2e * q[i1]*q[i4]*(sqrt(r2inv) - r*cut_coulinv14*cut_coulinv14);
>>>>>>> 18b3f6b4
    const F_FLOAT forcelj = r6inv * (d_lj14_1(itype,jtype)*r6inv - d_lj14_2(itype,jtype));
    const F_FLOAT fpair = d_weight[type] * (forcelj+forcecoul)*r2inv;

    F_FLOAT ecoul = 0.0;
    F_FLOAT evdwl = 0.0;
    F_FLOAT evdwl14_12, evdwl14_6;
    if (eflag) {
      if (dihedflag)
        ecoul = d_weight[type] * forcecoul;
      else
        ecoul = d_weight[type] * qqrd2e * q[i1] * q[i4] *
          (sqrt(r2inv) + r * cut_coulinv14 * cut_coulinv14 - 2.0 * cut_coulinv14);
      evdwl14_12 = r6inv * d_lj14_3(itype,jtype) * r6inv -
        d_lj14_3(itype,jtype) * cut_lj_inner6inv * cut_lj6inv;
      evdwl14_6 =
        -d_lj14_4(itype,jtype) * r6inv + d_lj14_4(itype,jtype) * cut_lj_inner3inv * cut_lj3inv;
      evdwl = evdwl14_12 + evdwl14_6;
      evdwl *= d_weight[type];
    }

    if (newton_bond || i1 < nlocal) {
      a_f(i1,0) += delx*fpair;
      a_f(i1,1) += dely*fpair;
      a_f(i1,2) += delz*fpair;
    }
    if (newton_bond || i4 < nlocal) {
      a_f(i4,0) -= delx*fpair;
      a_f(i4,1) -= dely*fpair;
      a_f(i4,2) -= delz*fpair;
    }

    if (EVFLAG) ev_tally(evm,i1,i4,evdwl,ecoul,fpair,delx,dely,delz);
  }
}

template<class DeviceType>
template<int NEWTON_BOND, int EVFLAG>
KOKKOS_INLINE_FUNCTION
void DihedralCharmmfswKokkos<DeviceType>::operator()(TagDihedralCharmmfswCompute<NEWTON_BOND,EVFLAG>, const int &n) const {
  EVM_FLOAT evm;
  this->template operator()<NEWTON_BOND,EVFLAG>(TagDihedralCharmmfswCompute<NEWTON_BOND,EVFLAG>(), n, evm);
}

/* ---------------------------------------------------------------------- */

template<class DeviceType>
void DihedralCharmmfswKokkos<DeviceType>::allocate()
{
  DihedralCharmmfsw::allocate();
}

/* ----------------------------------------------------------------------
   set coeffs for one or more types
------------------------------------------------------------------------- */

template<class DeviceType>
void DihedralCharmmfswKokkos<DeviceType>::coeff(int narg, char **arg)
{
  DihedralCharmmfsw::coeff(narg, arg);

  int nd = atom->ndihedraltypes;
  typename AT::tdual_ffloat_1d k_k("DihedralCharmmfsw::k",nd+1);
  typename AT::tdual_ffloat_1d k_multiplicity("DihedralCharmmfsw::multiplicity",nd+1);
  typename AT::tdual_ffloat_1d k_shift("DihedralCharmmfsw::shift",nd+1);
  typename AT::tdual_ffloat_1d k_cos_shift("DihedralCharmmfsw::cos_shift",nd+1);
  typename AT::tdual_ffloat_1d k_sin_shift("DihedralCharmmfsw::sin_shift",nd+1);
  typename AT::tdual_ffloat_1d k_weight("DihedralCharmmfsw::weight",nd+1);

  d_k = k_k.template view<DeviceType>();
  d_multiplicity = k_multiplicity.template view<DeviceType>();
  d_shift = k_shift.template view<DeviceType>();
  d_cos_shift = k_cos_shift.template view<DeviceType>();
  d_sin_shift = k_sin_shift.template view<DeviceType>();
  d_weight = k_weight.template view<DeviceType>();

  int n = atom->ndihedraltypes;
  for (int i = 1; i <= n; i++) {
    k_k.h_view[i] = k[i];
    k_multiplicity.h_view[i] = multiplicity[i];
    k_shift.h_view[i] = shift[i];
    k_cos_shift.h_view[i] = cos_shift[i];
    k_sin_shift.h_view[i] = sin_shift[i];
    k_weight.h_view[i] = weight[i];
  }

  k_k.modify_host();
  k_multiplicity.modify_host();
  k_shift.modify_host();
  k_cos_shift.modify_host();
  k_sin_shift.modify_host();
  k_weight.modify_host();

  k_k.template sync<DeviceType>();
  k_multiplicity.template sync<DeviceType>();
  k_shift.template sync<DeviceType>();
  k_cos_shift.template sync<DeviceType>();
  k_sin_shift.template sync<DeviceType>();
  k_weight.template sync<DeviceType>();
}

/* ----------------------------------------------------------------------
   error check and initialize all values needed for force computation
------------------------------------------------------------------------- */

template<class DeviceType>
void DihedralCharmmfswKokkos<DeviceType>::init_style()
{
  DihedralCharmmfsw::init_style();

  int n = atom->ntypes;
  DAT::tdual_ffloat_2d k_lj14_1("DihedralCharmmfsw:lj14_1",n+1,n+1);
  DAT::tdual_ffloat_2d k_lj14_2("DihedralCharmmfsw:lj14_2",n+1,n+1);
  DAT::tdual_ffloat_2d k_lj14_3("DihedralCharmmfsw:lj14_3",n+1,n+1);
  DAT::tdual_ffloat_2d k_lj14_4("DihedralCharmmfsw:lj14_4",n+1,n+1);

  d_lj14_1 = k_lj14_1.template view<DeviceType>();
  d_lj14_2 = k_lj14_2.template view<DeviceType>();
  d_lj14_3 = k_lj14_3.template view<DeviceType>();
  d_lj14_4 = k_lj14_4.template view<DeviceType>();


  if (weightflag) {
    int n = atom->ntypes;
    for (int i = 1; i <= n; i++) {
      for (int j = 1; j <= n; j++) {
        k_lj14_1.h_view(i,j) = lj14_1[i][j];
        k_lj14_2.h_view(i,j) = lj14_2[i][j];
        k_lj14_3.h_view(i,j) = lj14_3[i][j];
        k_lj14_4.h_view(i,j) = lj14_4[i][j];
      }
    }
  }

  k_lj14_1.modify_host();
  k_lj14_2.modify_host();
  k_lj14_3.modify_host();
  k_lj14_4.modify_host();

  k_lj14_1.template sync<DeviceType>();
  k_lj14_2.template sync<DeviceType>();
  k_lj14_3.template sync<DeviceType>();
  k_lj14_4.template sync<DeviceType>();
}

/* ----------------------------------------------------------------------
   proc 0 reads coeffs from restart file, bcasts them
------------------------------------------------------------------------- */

template<class DeviceType>
void DihedralCharmmfswKokkos<DeviceType>::read_restart(FILE *fp)
{
  DihedralCharmmfsw::read_restart(fp);

  int nd = atom->ndihedraltypes;
  typename AT::tdual_ffloat_1d k_k("DihedralCharmmfsw::k",nd+1);
  typename AT::tdual_ffloat_1d k_multiplicity("DihedralCharmmfsw::multiplicity",nd+1);
  typename AT::tdual_ffloat_1d k_shift("DihedralCharmmfsw::shift",nd+1);
  typename AT::tdual_ffloat_1d k_cos_shift("DihedralCharmmfsw::cos_shift",nd+1);
  typename AT::tdual_ffloat_1d k_sin_shift("DihedralCharmmfsw::sin_shift",nd+1);
  typename AT::tdual_ffloat_1d k_weight("DihedralCharmmfsw::weight",nd+1);

  d_k = k_k.template view<DeviceType>();
  d_multiplicity = k_multiplicity.template view<DeviceType>();
  d_shift = k_shift.template view<DeviceType>();
  d_cos_shift = k_cos_shift.template view<DeviceType>();
  d_sin_shift = k_sin_shift.template view<DeviceType>();
  d_weight = k_weight.template view<DeviceType>();

  int n = atom->ndihedraltypes;
  for (int i = 1; i <= n; i++) {
    k_k.h_view[i] = k[i];
    k_multiplicity.h_view[i] = multiplicity[i];
    k_shift.h_view[i] = shift[i];
    k_cos_shift.h_view[i] = cos_shift[i];
    k_sin_shift.h_view[i] = sin_shift[i];
    k_weight.h_view[i] = weight[i];
  }

  k_k.modify_host();
  k_multiplicity.modify_host();
  k_shift.modify_host();
  k_cos_shift.modify_host();
  k_sin_shift.modify_host();
  k_weight.modify_host();

  k_k.template sync<DeviceType>();
  k_multiplicity.template sync<DeviceType>();
  k_shift.template sync<DeviceType>();
  k_cos_shift.template sync<DeviceType>();
  k_sin_shift.template sync<DeviceType>();
  k_weight.template sync<DeviceType>();
}

/* ----------------------------------------------------------------------
   tally energy and virial into global and per-atom accumulators
   virial = r1F1 + r2F2 + r3F3 + r4F4 = (r1-r2) F1 + (r3-r2) F3 + (r4-r2) F4
          = (r1-r2) F1 + (r3-r2) F3 + (r4-r3 + r3-r2) F4
          = vb1*f1 + vb2*f3 + (vb3+vb2)*f4
------------------------------------------------------------------------- */

template<class DeviceType>
//template<int NEWTON_BOND>
KOKKOS_INLINE_FUNCTION
void DihedralCharmmfswKokkos<DeviceType>::ev_tally(EVM_FLOAT &evm, const int i1, const int i2, const int i3, const int i4,
                        F_FLOAT &edihedral, F_FLOAT *f1, F_FLOAT *f3, F_FLOAT *f4,
                        const F_FLOAT &vb1x, const F_FLOAT &vb1y, const F_FLOAT &vb1z,
                        const F_FLOAT &vb2x, const F_FLOAT &vb2y, const F_FLOAT &vb2z,
                        const F_FLOAT &vb3x, const F_FLOAT &vb3y, const F_FLOAT &vb3z) const
{
  E_FLOAT edihedralquarter;
  F_FLOAT v[6];

  if (eflag_either) {
    if (eflag_global) {
      if (newton_bond) evm.emol += edihedral;
      else {
        edihedralquarter = 0.25*edihedral;
        if (i1 < nlocal) evm.emol += edihedralquarter;
        if (i2 < nlocal) evm.emol += edihedralquarter;
        if (i3 < nlocal) evm.emol += edihedralquarter;
        if (i4 < nlocal) evm.emol += edihedralquarter;
      }
    }
    if (eflag_atom) {
      edihedralquarter = 0.25*edihedral;
      if (newton_bond || i1 < nlocal) d_eatom[i1] += edihedralquarter;
      if (newton_bond || i2 < nlocal) d_eatom[i2] += edihedralquarter;
      if (newton_bond || i3 < nlocal) d_eatom[i3] += edihedralquarter;
      if (newton_bond || i4 < nlocal) d_eatom[i4] += edihedralquarter;
    }
  }

  if (vflag_either) {
    v[0] = vb1x*f1[0] + vb2x*f3[0] + (vb3x+vb2x)*f4[0];
    v[1] = vb1y*f1[1] + vb2y*f3[1] + (vb3y+vb2y)*f4[1];
    v[2] = vb1z*f1[2] + vb2z*f3[2] + (vb3z+vb2z)*f4[2];
    v[3] = vb1x*f1[1] + vb2x*f3[1] + (vb3x+vb2x)*f4[1];
    v[4] = vb1x*f1[2] + vb2x*f3[2] + (vb3x+vb2x)*f4[2];
    v[5] = vb1y*f1[2] + vb2y*f3[2] + (vb3y+vb2y)*f4[2];

    if (vflag_global) {
      if (newton_bond) {
        evm.v[0] += v[0];
        evm.v[1] += v[1];
        evm.v[2] += v[2];
        evm.v[3] += v[3];
        evm.v[4] += v[4];
        evm.v[5] += v[5];
      } else {
        if (i1 < nlocal) {
          evm.v[0] += 0.25*v[0];
          evm.v[1] += 0.25*v[1];
          evm.v[2] += 0.25*v[2];
          evm.v[3] += 0.25*v[3];
          evm.v[4] += 0.25*v[4];
          evm.v[5] += 0.25*v[5];
        }
        if (i2 < nlocal) {
          evm.v[0] += 0.25*v[0];
          evm.v[1] += 0.25*v[1];
          evm.v[2] += 0.25*v[2];
          evm.v[3] += 0.25*v[3];
          evm.v[4] += 0.25*v[4];
          evm.v[5] += 0.25*v[5];
        }
        if (i3 < nlocal) {
          evm.v[0] += 0.25*v[0];
          evm.v[1] += 0.25*v[1];
          evm.v[2] += 0.25*v[2];
          evm.v[3] += 0.25*v[3];
          evm.v[4] += 0.25*v[4];
          evm.v[5] += 0.25*v[5];
        }
        if (i4 < nlocal) {
          evm.v[0] += 0.25*v[0];
          evm.v[1] += 0.25*v[1];
          evm.v[2] += 0.25*v[2];
          evm.v[3] += 0.25*v[3];
          evm.v[4] += 0.25*v[4];
          evm.v[5] += 0.25*v[5];
        }
      }
    }

    if (vflag_atom) {
      if (newton_bond || i1 < nlocal) {
        d_vatom(i1,0) += 0.25*v[0];
        d_vatom(i1,1) += 0.25*v[1];
        d_vatom(i1,2) += 0.25*v[2];
        d_vatom(i1,3) += 0.25*v[3];
        d_vatom(i1,4) += 0.25*v[4];
        d_vatom(i1,5) += 0.25*v[5];
      }
      if (newton_bond || i2 < nlocal) {
        d_vatom(i2,0) += 0.25*v[0];
        d_vatom(i2,1) += 0.25*v[1];
        d_vatom(i2,2) += 0.25*v[2];
        d_vatom(i2,3) += 0.25*v[3];
        d_vatom(i2,4) += 0.25*v[4];
        d_vatom(i2,5) += 0.25*v[5];
      }
      if (newton_bond || i3 < nlocal) {
        d_vatom(i3,0) += 0.25*v[0];
        d_vatom(i3,1) += 0.25*v[1];
        d_vatom(i3,2) += 0.25*v[2];
        d_vatom(i3,3) += 0.25*v[3];
        d_vatom(i3,4) += 0.25*v[4];
        d_vatom(i3,5) += 0.25*v[5];
      }
      if (newton_bond || i4 < nlocal) {
        d_vatom(i4,0) += 0.25*v[0];
        d_vatom(i4,1) += 0.25*v[1];
        d_vatom(i4,2) += 0.25*v[2];
        d_vatom(i4,3) += 0.25*v[3];
        d_vatom(i4,4) += 0.25*v[4];
        d_vatom(i4,5) += 0.25*v[5];
      }
    }
  }
}

/* ----------------------------------------------------------------------
   tally eng_vdwl and virial into global and per-atom accumulators
   need i < nlocal test since called by bond_quartic and dihedral_charmm
------------------------------------------------------------------------- */

template<class DeviceType>
KOKKOS_INLINE_FUNCTION
void DihedralCharmmfswKokkos<DeviceType>::ev_tally(EVM_FLOAT &evm, const int i, const int j,
      const F_FLOAT &evdwl, const F_FLOAT &ecoul, const F_FLOAT &fpair, const F_FLOAT &delx,
                const F_FLOAT &dely, const F_FLOAT &delz) const
{
  E_FLOAT evdwlhalf,ecoulhalf,epairhalf;
  F_FLOAT v[6];


  if (eflag_either) {
    if (eflag_global) {
      if (newton_bond) {
        evm.evdwl += evdwl;
        evm.ecoul += ecoul;
      } else {
        evdwlhalf = 0.5*evdwl;
        ecoulhalf = 0.5*ecoul;
        if (i < nlocal) {
          evm.evdwl += evdwlhalf;
          evm.ecoul += ecoulhalf;
        }
        if (j < nlocal) {
          evm.evdwl += evdwlhalf;
          evm.ecoul += ecoulhalf;
        }
      }
    }
    if (eflag_atom) {
      epairhalf = 0.5 * (evdwl + ecoul);
      if (newton_bond || i < nlocal) d_eatom_pair[i] += epairhalf;
      if (newton_bond || j < nlocal) d_eatom_pair[j] += epairhalf;
    }
  }

  if (vflag_either) {
    v[0] = delx*delx*fpair;
    v[1] = dely*dely*fpair;
    v[2] = delz*delz*fpair;
    v[3] = delx*dely*fpair;
    v[4] = delx*delz*fpair;
    v[5] = dely*delz*fpair;

    if (vflag_global) {
      if (newton_bond) {
        evm.vp[0] += v[0];
        evm.vp[1] += v[1];
        evm.vp[2] += v[2];
        evm.vp[3] += v[3];
        evm.vp[4] += v[4];
        evm.vp[5] += v[5];
      } else {
        if (i < nlocal) {
          evm.vp[0] += 0.5*v[0];
          evm.vp[1] += 0.5*v[1];
          evm.vp[2] += 0.5*v[2];
          evm.vp[3] += 0.5*v[3];
          evm.vp[4] += 0.5*v[4];
          evm.vp[5] += 0.5*v[5];
        }
        if (j < nlocal) {
          evm.vp[0] += 0.5*v[0];
          evm.vp[1] += 0.5*v[1];
          evm.vp[2] += 0.5*v[2];
          evm.vp[3] += 0.5*v[3];
          evm.vp[4] += 0.5*v[4];
          evm.vp[5] += 0.5*v[5];
        }
      }
    }

    if (vflag_atom) {
      if (newton_bond || i < nlocal) {
        d_vatom_pair(i,0) += 0.5*v[0];
        d_vatom_pair(i,1) += 0.5*v[1];
        d_vatom_pair(i,2) += 0.5*v[2];
        d_vatom_pair(i,3) += 0.5*v[3];
        d_vatom_pair(i,4) += 0.5*v[4];
        d_vatom_pair(i,5) += 0.5*v[5];
      }
      if (newton_bond || j < nlocal) {
        d_vatom_pair(j,0) += 0.5*v[0];
        d_vatom_pair(j,1) += 0.5*v[1];
        d_vatom_pair(j,2) += 0.5*v[2];
        d_vatom_pair(j,3) += 0.5*v[3];
        d_vatom_pair(j,4) += 0.5*v[4];
        d_vatom_pair(j,5) += 0.5*v[5];
      }
    }
  }
}

/* ---------------------------------------------------------------------- */

namespace LAMMPS_NS {
template class DihedralCharmmfswKokkos<LMPDeviceType>;
#ifdef LMP_KOKKOS_GPU
template class DihedralCharmmfswKokkos<LMPHostType>;
#endif
}
<|MERGE_RESOLUTION|>--- conflicted
+++ resolved
@@ -385,19 +385,9 @@
     const F_FLOAT r6inv = r2inv*r2inv*r2inv;
 
     F_FLOAT forcecoul;
-<<<<<<< HEAD
-    const F_FLOAT r = sqrt(rsq);
-    if (implicit)
-      forcecoul = qqrd2e * q[i1]*q[i4]*r2inv;
-    else if (dihedflag)
-      forcecoul = qqrd2e * q[i1]*q[i4]*sqrt(r2inv);
-    else
-      forcecoul = qqrd2e * q[i1]*q[i4]*(sqrt(r2inv) - r*cut_coulinv14*cut_coulinv14);
-=======
     if (implicit) forcecoul = qqrd2e * q[i1]*q[i4]*r2inv;
     else if (dihedflag) forcecoul = qqrd2e * q[i1]*q[i4]*sqrt(r2inv);
     else forcecoul = qqrd2e * q[i1]*q[i4]*(sqrt(r2inv) - r*cut_coulinv14*cut_coulinv14);
->>>>>>> 18b3f6b4
     const F_FLOAT forcelj = r6inv * (d_lj14_1(itype,jtype)*r6inv - d_lj14_2(itype,jtype));
     const F_FLOAT fpair = d_weight[type] * (forcelj+forcecoul)*r2inv;
 
