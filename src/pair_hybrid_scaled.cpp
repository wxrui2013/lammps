--- conflicted
+++ resolved
@@ -199,12 +199,8 @@
       // if scale factor is atom-style variable
     } else {
       int igroupall = 0;
-<<<<<<< HEAD
-      input->variable->compute_atom(atomvar[m],igroupall,atomscale,1,0);
+      input->variable->compute_atom(atomvar[m], igroupall, atomscale, 1, 0);
       comm->forward_comm(this);
-=======
-      input->variable->compute_atom(atomvar[m], igroupall, atomscale, 1, 0);
->>>>>>> 8b5c9a18
       for (i = 0; i < nall; ++i) {
         const double ascale = atomscale[i];
         //        if (i >= atom->nlocal)
