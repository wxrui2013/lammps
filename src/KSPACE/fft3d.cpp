/* ----------------------------------------------------------------------
   LAMMPS - Large-scale Atomic/Molecular Massively Parallel Simulator
   http://lammps.sandia.gov, Sandia National Laboratories
   Steve Plimpton, sjplimp@sandia.gov

   Copyright (2003) Sandia Corporation.  Under the terms of Contract
   DE-AC04-94AL85000 with Sandia Corporation, the U.S. Government retains
   certain rights in this software.  This software is distributed under
   the GNU General Public License.

   See the README file in the top-level LAMMPS directory.
------------------------------------------------------------------------- */

/* ----------------------------------------------------------------------
   Contributing authors: Jim Shepherd (GA Tech) added SGI SCSL support
                         Axel Kohlmeyer (Temple U) added support for
                         FFTW3, KISSFFT, Dfti/MKL, and ACML.
                         Phil Blood (PSC) added single precision FFT.
                         Paul Coffman (IBM) added MPI collectives remap
------------------------------------------------------------------------- */

#include <mpi.h>
#include <stdio.h>
#include <stdlib.h>
#include <math.h>
#include "fft3d.h"
#include "remap.h"

#ifdef FFT_KISSFFT
/* include kissfft implementation */
#include "kissfft.h"
#endif

#define MIN(A,B) ((A) < (B) ? (A) : (B))
#define MAX(A,B) ((A) > (B) ? (A) : (B))

/* ----------------------------------------------------------------------
   Data layout for 3d FFTs:

   data set of Nfast x Nmid x Nslow elements is owned by P procs
   on input, each proc owns a subsection of the elements
   on output, each proc will own a (possibly different) subsection
   my subsection must not overlap with any other proc's subsection,
     i.e. the union of all proc's input (or output) subsections must
     exactly tile the global Nfast x Nmid x Nslow data set
   when called from C, all subsection indices are
     C-style from 0 to N-1 where N = Nfast or Nmid or Nslow
   when called from F77, all subsection indices are
     F77-style from 1 to N where N = Nfast or Nmid or Nslow
   a proc can own 0 elements on input or output
     by specifying hi index < lo index
   on both input and output, data is stored contiguously on a processor
     with a fast-varying, mid-varying, and slow-varying index
------------------------------------------------------------------------- */

/* ----------------------------------------------------------------------
   Perform 3d FFT

   Arguments:
   in           starting address of input data on this proc
   out          starting address of where output data for this proc
                  will be placed (can be same as in)
   flag         1 for forward FFT, -1 for inverse FFT
   plan         plan returned by previous call to fft_3d_create_plan
------------------------------------------------------------------------- */

void fft_3d(FFT_DATA *in, FFT_DATA *out, int flag, struct fft_plan_3d *plan)
{
  int i,total,length,offset,num;
  FFT_SCALAR norm;
#if defined(FFT_FFTW3)
  FFT_SCALAR *out_ptr;
#endif
  FFT_DATA *data,*copy;

  // system specific constants

#if defined(FFT_FFTW3)
  FFTW_API(plan) theplan;
#else
  // nothing to do for other FFTs.
#endif

  // pre-remap to prepare for 1st FFTs if needed
  // copy = loc for remap result

  if (plan->pre_plan) {
    if (plan->pre_target == 0) copy = out;
    else copy = plan->copy;
    remap_3d((FFT_SCALAR *) in, (FFT_SCALAR *) copy, (FFT_SCALAR *) plan->scratch,
             plan->pre_plan);
    data = copy;
  }
  else
    data = in;

  // 1d FFTs along fast axis

  total = plan->total1;
  length = plan->length1;

#if defined(FFT_MKL)
  if (flag == -1)
    DftiComputeForward(plan->handle_fast,data);
  else
    DftiComputeBackward(plan->handle_fast,data);
#elif defined(FFT_FFTW2)
  if (flag == -1)
    fftw(plan->plan_fast_forward,total/length,data,1,length,NULL,0,0);
  else
    fftw(plan->plan_fast_backward,total/length,data,1,length,NULL,0,0);
#elif defined(FFT_FFTW3)
  if (flag == -1)
    theplan=plan->plan_fast_forward;
  else
    theplan=plan->plan_fast_backward;
  FFTW_API(execute_dft)(theplan,data,data);
#else
  if (flag == -1)
    for (offset = 0; offset < total; offset += length)
      kiss_fft(plan->cfg_fast_forward,&data[offset],&data[offset]);
  else
    for (offset = 0; offset < total; offset += length)
      kiss_fft(plan->cfg_fast_backward,&data[offset],&data[offset]);
#endif

  // 1st mid-remap to prepare for 2nd FFTs
  // copy = loc for remap result

  if (plan->mid1_target == 0) copy = out;
  else copy = plan->copy;
  remap_3d((FFT_SCALAR *) data, (FFT_SCALAR *) copy, (FFT_SCALAR *) plan->scratch,
           plan->mid1_plan);
  data = copy;

  // 1d FFTs along mid axis

  total = plan->total2;
  length = plan->length2;

#if defined(FFT_MKL)
  if (flag == -1)
    DftiComputeForward(plan->handle_mid,data);
  else
    DftiComputeBackward(plan->handle_mid,data);
#elif defined(FFT_FFTW2)
  if (flag == -1)
    fftw(plan->plan_mid_forward,total/length,data,1,length,NULL,0,0);
  else
    fftw(plan->plan_mid_backward,total/length,data,1,length,NULL,0,0);
#elif defined(FFT_FFTW3)
  if (flag == -1)
    theplan=plan->plan_mid_forward;
  else
    theplan=plan->plan_mid_backward;
  FFTW_API(execute_dft)(theplan,data,data);
#else
  if (flag == -1)
    for (offset = 0; offset < total; offset += length)
      kiss_fft(plan->cfg_mid_forward,&data[offset],&data[offset]);
  else
    for (offset = 0; offset < total; offset += length)
      kiss_fft(plan->cfg_mid_backward,&data[offset],&data[offset]);
#endif

  // 2nd mid-remap to prepare for 3rd FFTs
  // copy = loc for remap result

  if (plan->mid2_target == 0) copy = out;
  else copy = plan->copy;
  remap_3d((FFT_SCALAR *) data, (FFT_SCALAR *) copy, (FFT_SCALAR *) plan->scratch,
           plan->mid2_plan);
  data = copy;

  // 1d FFTs along slow axis

  total = plan->total3;
  length = plan->length3;

#if defined(FFT_MKL)
  if (flag == -1)
    DftiComputeForward(plan->handle_slow,data);
  else
    DftiComputeBackward(plan->handle_slow,data);
#elif defined(FFT_FFTW2)
  if (flag == -1)
    fftw(plan->plan_slow_forward,total/length,data,1,length,NULL,0,0);
  else
    fftw(plan->plan_slow_backward,total/length,data,1,length,NULL,0,0);
#elif defined(FFT_FFTW3)
  if (flag == -1)
    theplan=plan->plan_slow_forward;
  else
    theplan=plan->plan_slow_backward;
  FFTW_API(execute_dft)(theplan,data,data);
#else
  if (flag == -1)
    for (offset = 0; offset < total; offset += length)
      kiss_fft(plan->cfg_slow_forward,&data[offset],&data[offset]);
  else
    for (offset = 0; offset < total; offset += length)
      kiss_fft(plan->cfg_slow_backward,&data[offset],&data[offset]);
#endif

  // post-remap to put data in output format if needed
  // destination is always out

  if (plan->post_plan)
    remap_3d((FFT_SCALAR *) data, (FFT_SCALAR *) out, (FFT_SCALAR *) plan->scratch,
             plan->post_plan);

  // scaling if required
  if (flag == 1 && plan->scaled) {
    norm = plan->norm;
    num = plan->normnum;
#if defined(FFT_FFTW3)
    out_ptr = (FFT_SCALAR *)out;
#endif
    for (i = 0; i < num; i++) {
#if defined(FFT_FFTW3)
      *(out_ptr++) *= norm;
      *(out_ptr++) *= norm;
#elif defined(FFT_MKL)
      out[i] *= norm;
#else
      out[i].re *= norm;
      out[i].im *= norm;
#endif
    }
  }
}

/* ----------------------------------------------------------------------
   Create plan for performing a 3d FFT

   Arguments:
   comm                 MPI communicator for the P procs which own the data
   nfast,nmid,nslow     size of global 3d matrix
   in_ilo,in_ihi        input bounds of data I own in fast index
   in_jlo,in_jhi        input bounds of data I own in mid index
   in_klo,in_khi        input bounds of data I own in slow index
   out_ilo,out_ihi      output bounds of data I own in fast index
   out_jlo,out_jhi      output bounds of data I own in mid index
   out_klo,out_khi      output bounds of data I own in slow index
   scaled               0 = no scaling of result, 1 = scaling
   permute              permutation in storage order of indices on output
                          0 = no permutation
                          1 = permute once = mid->fast, slow->mid, fast->slow
                          2 = permute twice = slow->fast, fast->mid, mid->slow
   nbuf                 returns size of internal storage buffers used by FFT
   usecollective        use collective MPI operations for remapping data
------------------------------------------------------------------------- */

struct fft_plan_3d *fft_3d_create_plan(
       MPI_Comm comm, int nfast, int nmid, int nslow,
       int in_ilo, int in_ihi, int in_jlo, int in_jhi,
       int in_klo, int in_khi,
       int out_ilo, int out_ihi, int out_jlo, int out_jhi,
       int out_klo, int out_khi,
       int scaled, int permute, int *nbuf, int usecollective)
{
  struct fft_plan_3d *plan;
  int me,nprocs;
  int flag,remapflag;
  int first_ilo,first_ihi,first_jlo,first_jhi,first_klo,first_khi;
  int second_ilo,second_ihi,second_jlo,second_jhi,second_klo,second_khi;
  int third_ilo,third_ihi,third_jlo,third_jhi,third_klo,third_khi;
  int out_size,first_size,second_size,third_size,copy_size,scratch_size;
  int np1,np2,ip1,ip2;

  // query MPI info

  MPI_Comm_rank(comm,&me);
  MPI_Comm_size(comm,&nprocs);

  // compute division of procs in 2 dimensions not on-processor

  bifactor(nprocs,&np1,&np2);
  ip1 = me % np1;
  ip2 = me/np1;

  // allocate memory for plan data struct

  plan = (struct fft_plan_3d *) malloc(sizeof(struct fft_plan_3d));
  if (plan == NULL) return NULL;

  // remap from initial distribution to layout needed for 1st set of 1d FFTs
  // not needed if all procs own entire fast axis initially
  // first indices = distribution after 1st set of FFTs

  if (in_ilo == 0 && in_ihi == nfast-1)
    flag = 0;
  else
    flag = 1;

  MPI_Allreduce(&flag,&remapflag,1,MPI_INT,MPI_MAX,comm);

  if (remapflag == 0) {
    first_ilo = in_ilo;
    first_ihi = in_ihi;
    first_jlo = in_jlo;
    first_jhi = in_jhi;
    first_klo = in_klo;
    first_khi = in_khi;
    plan->pre_plan = NULL;
  } else {
    first_ilo = 0;
    first_ihi = nfast - 1;
    first_jlo = ip1*nmid/np1;
    first_jhi = (ip1+1)*nmid/np1 - 1;
    first_klo = ip2*nslow/np2;
    first_khi = (ip2+1)*nslow/np2 - 1;
    plan->pre_plan =
      remap_3d_create_plan(comm,in_ilo,in_ihi,in_jlo,in_jhi,in_klo,in_khi,
                           first_ilo,first_ihi,first_jlo,first_jhi,
                           first_klo,first_khi,2,0,0,FFT_PRECISION,0);
    if (plan->pre_plan == NULL) return NULL;
  }

  // 1d FFTs along fast axis

  plan->length1 = nfast;
  plan->total1 = nfast * (first_jhi-first_jlo+1) * (first_khi-first_klo+1);

  // remap from 1st to 2nd FFT
  // choose which axis is split over np1 vs np2 to minimize communication
  // second indices = distribution after 2nd set of FFTs

  second_ilo = ip1*nfast/np1;
  second_ihi = (ip1+1)*nfast/np1 - 1;
  second_jlo = 0;
  second_jhi = nmid - 1;
  second_klo = ip2*nslow/np2;
  second_khi = (ip2+1)*nslow/np2 - 1;
  plan->mid1_plan =
      remap_3d_create_plan(comm,
                           first_ilo,first_ihi,first_jlo,first_jhi,
                           first_klo,first_khi,
                           second_ilo,second_ihi,second_jlo,second_jhi,
                           second_klo,second_khi,2,1,0,FFT_PRECISION,usecollective);
  if (plan->mid1_plan == NULL) return NULL;

  // 1d FFTs along mid axis

  plan->length2 = nmid;
  plan->total2 = (second_ihi-second_ilo+1) * nmid * (second_khi-second_klo+1);

  // remap from 2nd to 3rd FFT
  // if final distribution is permute=2 with all procs owning entire slow axis
  //   then this remapping goes directly to final distribution
  //  third indices = distribution after 3rd set of FFTs

  if (permute == 2 && out_klo == 0 && out_khi == nslow-1)
    flag = 0;
  else
    flag = 1;

  MPI_Allreduce(&flag,&remapflag,1,MPI_INT,MPI_MAX,comm);

  if (remapflag == 0) {
    third_ilo = out_ilo;
    third_ihi = out_ihi;
    third_jlo = out_jlo;
    third_jhi = out_jhi;
    third_klo = out_klo;
    third_khi = out_khi;
  } else {
    third_ilo = ip1*nfast/np1;
    third_ihi = (ip1+1)*nfast/np1 - 1;
    third_jlo = ip2*nmid/np2;
    third_jhi = (ip2+1)*nmid/np2 - 1;
    third_klo = 0;
    third_khi = nslow - 1;
  }

  plan->mid2_plan =
    remap_3d_create_plan(comm,
                         second_jlo,second_jhi,second_klo,second_khi,
                         second_ilo,second_ihi,
                         third_jlo,third_jhi,third_klo,third_khi,
                         third_ilo,third_ihi,2,1,0,FFT_PRECISION,usecollective);
  if (plan->mid2_plan == NULL) return NULL;

  // 1d FFTs along slow axis

  plan->length3 = nslow;
  plan->total3 = (third_ihi-third_ilo+1) * (third_jhi-third_jlo+1) * nslow;

  // remap from 3rd FFT to final distribution
  //  not needed if permute = 2 and third indices = out indices on all procs

  if (permute == 2 &&
      out_ilo == third_ilo && out_ihi == third_ihi &&
      out_jlo == third_jlo && out_jhi == third_jhi &&
      out_klo == third_klo && out_khi == third_khi)
    flag = 0;
  else
    flag = 1;

  MPI_Allreduce(&flag,&remapflag,1,MPI_INT,MPI_MAX,comm);

  if (remapflag == 0)
    plan->post_plan = NULL;
  else {
    plan->post_plan =
      remap_3d_create_plan(comm,
                           third_klo,third_khi,third_ilo,third_ihi,
                           third_jlo,third_jhi,
                           out_klo,out_khi,out_ilo,out_ihi,
                           out_jlo,out_jhi,2,(permute+1)%3,0,FFT_PRECISION,0);
    if (plan->post_plan == NULL) return NULL;
  }

  // configure plan memory pointers and allocate work space
  // out_size = amount of memory given to FFT by user
  // first/second/third_size = amount of memory needed after pre,mid1,mid2 remaps
  // copy_size = amount needed internally for extra copy of data
  // scratch_size = amount needed internally for remap scratch space
  // for each remap:
  //   out space used for result if big enough, else require copy buffer
  //   accumulate largest required remap scratch space

  out_size = (out_ihi-out_ilo+1) * (out_jhi-out_jlo+1) * (out_khi-out_klo+1);
  first_size = (first_ihi-first_ilo+1) * (first_jhi-first_jlo+1) *
    (first_khi-first_klo+1);
  second_size = (second_ihi-second_ilo+1) * (second_jhi-second_jlo+1) *
    (second_khi-second_klo+1);
  third_size = (third_ihi-third_ilo+1) * (third_jhi-third_jlo+1) *
    (third_khi-third_klo+1);

  copy_size = 0;
  scratch_size = 0;

  if (plan->pre_plan) {
    if (first_size <= out_size)
      plan->pre_target = 0;
    else {
      plan->pre_target = 1;
      copy_size = MAX(copy_size,first_size);
    }
    scratch_size = MAX(scratch_size,first_size);
  }

  if (plan->mid1_plan) {
    if (second_size <= out_size)
      plan->mid1_target = 0;
    else {
      plan->mid1_target = 1;
      copy_size = MAX(copy_size,second_size);
    }
    scratch_size = MAX(scratch_size,second_size);
  }

  if (plan->mid2_plan) {
    if (third_size <= out_size)
      plan->mid2_target = 0;
    else {
      plan->mid2_target = 1;
      copy_size = MAX(copy_size,third_size);
    }
    scratch_size = MAX(scratch_size,third_size);
  }

  if (plan->post_plan)
    scratch_size = MAX(scratch_size,out_size);

  *nbuf = copy_size + scratch_size;

  if (copy_size) {
    plan->copy = (FFT_DATA *) malloc(copy_size*sizeof(FFT_DATA));
    if (plan->copy == NULL) return NULL;
  }
  else plan->copy = NULL;

  if (scratch_size) {
    plan->scratch = (FFT_DATA *) malloc(scratch_size*sizeof(FFT_DATA));
    if (plan->scratch == NULL) return NULL;
  }
  else plan->scratch = NULL;

  // system specific pre-computation of 1d FFT coeffs
  // and scaling normalization

<<<<<<< HEAD
#if defined(FFT_MKL)
=======
#if defined(FFT_SGI)

  plan->coeff1 = (FFT_DATA *) malloc((nfast+15)*sizeof(FFT_DATA));
  plan->coeff2 = (FFT_DATA *) malloc((nmid+15)*sizeof(FFT_DATA));
  plan->coeff3 = (FFT_DATA *) malloc((nslow+15)*sizeof(FFT_DATA));

  if (plan->coeff1 == NULL || plan->coeff2 == NULL ||
      plan->coeff3 == NULL) return NULL;

  FFT_1D_INIT(nfast,plan->coeff1);
  FFT_1D_INIT(nmid,plan->coeff2);
  FFT_1D_INIT(nslow,plan->coeff3);

  if (scaled == 0)
    plan->scaled = 0;
  else {
    plan->scaled = 1;
    plan->norm = 1.0/(nfast*nmid*nslow);
    plan->normnum = (out_ihi-out_ilo+1) * (out_jhi-out_jlo+1) *
      (out_khi-out_klo+1);
  }

#elif defined(FFT_SCSL)

  plan->coeff1 = (FFT_PREC *) malloc((2*nfast+30)*sizeof(FFT_PREC));
  plan->coeff2 = (FFT_PREC *) malloc((2*nmid+30)*sizeof(FFT_PREC));
  plan->coeff3 = (FFT_PREC *) malloc((2*nslow+30)*sizeof(FFT_PREC));

  if (plan->coeff1 == NULL || plan->coeff2 == NULL ||
      plan->coeff3 == NULL) return NULL;

  plan->work1 = (FFT_PREC *) malloc((2*nfast)*sizeof(FFT_PREC));
  plan->work2 = (FFT_PREC *) malloc((2*nmid)*sizeof(FFT_PREC));
  plan->work3 = (FFT_PREC *) malloc((2*nslow)*sizeof(FFT_PREC));

  if (plan->work1 == NULL || plan->work2 == NULL ||
      plan->work3 == NULL) return NULL;

  isign = 0;
  scalef = 1.0;
  isys = 0;

  FFT_1D_INIT(isign,nfast,scalef,dummy_d,dummy_d,plan->coeff1,dummy_p,&isys);
  FFT_1D_INIT(isign,nmid,scalef,dummy_d,dummy_d,plan->coeff2,dummy_p,&isys);
  FFT_1D_INIT(isign,nslow,scalef,dummy_d,dummy_d,plan->coeff3,dummy_p,&isys);

  if (scaled == 0)
    plan->scaled = 0;
  else {
    plan->scaled = 1;
    plan->norm = 1.0/(nfast*nmid*nslow);
    plan->normnum = (out_ihi-out_ilo+1) * (out_jhi-out_jlo+1) *
      (out_khi-out_klo+1);
  }

#elif defined(FFT_ACML)

  plan->coeff1 = (FFT_DATA *) malloc((3*nfast+100)*sizeof(FFT_DATA));
  plan->coeff2 = (FFT_DATA *) malloc((3*nmid+100)*sizeof(FFT_DATA));
  plan->coeff3 = (FFT_DATA *) malloc((3*nslow+100)*sizeof(FFT_DATA));

  if (plan->coeff1 == NULL || plan->coeff2 == NULL ||
      plan->coeff3 == NULL) return NULL;

  int isign = 100;
  int isys = 1;
  int info = 0;
  FFT_DATA *dummy = NULL;

  FFT_1D(&isign,&isys,&nfast,dummy,plan->coeff1,&info);
  FFT_1D(&isign,&isys,&nmid,dummy,plan->coeff2,&info);
  FFT_1D(&isign,&isys,&nslow,dummy,plan->coeff3,&info);

  if (scaled == 0) {
    plan->scaled = 0;
    plan->norm = sqrt(nfast*nmid*nslow);
    plan->normnum = (out_ihi-out_ilo+1) * (out_jhi-out_jlo+1) *
      (out_khi-out_klo+1);
  } else {
    plan->scaled = 1;
    plan->norm = sqrt(nfast*nmid*nslow);
    plan->normnum = (out_ihi-out_ilo+1) * (out_jhi-out_jlo+1) *
      (out_khi-out_klo+1);
  }

#elif defined(FFT_INTEL)

  flag = 0;

  int i,num,fftflag;
  int list[50];

  num = 0;
  factor(nfast,&num,list);
  for (i = 0; i < num; i++)
    if (list[i] != 2 && list[i] != 3 && list[i] != 5) flag = 1;
  num = 0;
  factor(nmid,&num,list);
  for (i = 0; i < num; i++)
    if (list[i] != 2 && list[i] != 3 && list[i] != 5) flag = 1;
  num = 0;
  factor(nslow,&num,list);
  for (i = 0; i < num; i++)
    if (list[i] != 2 && list[i] != 3 && list[i] != 5) flag = 1;

  MPI_Allreduce(&flag,&fftflag,1,MPI_INT,MPI_MAX,comm);
  if (fftflag) {
    if (me == 0) printf("ERROR: FFTs are not power of 2,3,5\n");
    return NULL;
  }

  plan->coeff1 = (FFT_DATA *) malloc((3*nfast/2+1)*sizeof(FFT_DATA));
  plan->coeff2 = (FFT_DATA *) malloc((3*nmid/2+1)*sizeof(FFT_DATA));
  plan->coeff3 = (FFT_DATA *) malloc((3*nslow/2+1)*sizeof(FFT_DATA));

  if (plan->coeff1 == NULL || plan->coeff2 == NULL ||
      plan->coeff3 == NULL) return NULL;

  flag = 0;
  FFT_1D_INIT(&dummy,&nfast,&flag,plan->coeff1);
  FFT_1D_INIT(&dummy,&nmid,&flag,plan->coeff2);
  FFT_1D_INIT(&dummy,&nslow,&flag,plan->coeff3);

  if (scaled == 0) {
    plan->scaled = 1;
    plan->norm = nfast*nmid*nslow;
    plan->normnum = (out_ihi-out_ilo+1) * (out_jhi-out_jlo+1) *
      (out_khi-out_klo+1);
  }
  else
    plan->scaled = 0;

#elif defined(FFT_MKL)
>>>>>>> 207adc39
  DftiCreateDescriptor( &(plan->handle_fast), FFT_MKL_PREC, DFTI_COMPLEX, 1, (MKL_LONG)nfast);
  DftiSetValue(plan->handle_fast, DFTI_NUMBER_OF_TRANSFORMS, (MKL_LONG)plan->total1/nfast);
  DftiSetValue(plan->handle_fast, DFTI_PLACEMENT,DFTI_INPLACE);
  DftiSetValue(plan->handle_fast, DFTI_INPUT_DISTANCE, (MKL_LONG)nfast);
  DftiSetValue(plan->handle_fast, DFTI_OUTPUT_DISTANCE, (MKL_LONG)nfast);
  DftiCommitDescriptor(plan->handle_fast);

  DftiCreateDescriptor( &(plan->handle_mid), FFT_MKL_PREC, DFTI_COMPLEX, 1, (MKL_LONG)nmid);
  DftiSetValue(plan->handle_mid, DFTI_NUMBER_OF_TRANSFORMS, (MKL_LONG)plan->total2/nmid);
  DftiSetValue(plan->handle_mid, DFTI_PLACEMENT,DFTI_INPLACE);
  DftiSetValue(plan->handle_mid, DFTI_INPUT_DISTANCE, (MKL_LONG)nmid);
  DftiSetValue(plan->handle_mid, DFTI_OUTPUT_DISTANCE, (MKL_LONG)nmid);
  DftiCommitDescriptor(plan->handle_mid);

  DftiCreateDescriptor( &(plan->handle_slow), FFT_MKL_PREC, DFTI_COMPLEX, 1, (MKL_LONG)nslow);
  DftiSetValue(plan->handle_slow, DFTI_NUMBER_OF_TRANSFORMS, (MKL_LONG)plan->total3/nslow);
  DftiSetValue(plan->handle_slow, DFTI_PLACEMENT,DFTI_INPLACE);
  DftiSetValue(plan->handle_slow, DFTI_INPUT_DISTANCE, (MKL_LONG)nslow);
  DftiSetValue(plan->handle_slow, DFTI_OUTPUT_DISTANCE, (MKL_LONG)nslow);
  DftiCommitDescriptor(plan->handle_slow);

  if (scaled == 0)
    plan->scaled = 0;
  else {
    plan->scaled = 1;
    plan->norm = 1.0/(nfast*nmid*nslow);
    plan->normnum = (out_ihi-out_ilo+1) * (out_jhi-out_jlo+1) *
      (out_khi-out_klo+1);
  }

#elif defined(FFT_FFTW2)

  plan->plan_fast_forward =
    fftw_create_plan(nfast,FFTW_FORWARD,FFTW_ESTIMATE | FFTW_IN_PLACE);
  plan->plan_fast_backward =
    fftw_create_plan(nfast,FFTW_BACKWARD,FFTW_ESTIMATE | FFTW_IN_PLACE);

  if (nmid == nfast) {
    plan->plan_mid_forward = plan->plan_fast_forward;
    plan->plan_mid_backward = plan->plan_fast_backward;
  }
  else {
    plan->plan_mid_forward =
      fftw_create_plan(nmid,FFTW_FORWARD,FFTW_ESTIMATE | FFTW_IN_PLACE);
    plan->plan_mid_backward =
      fftw_create_plan(nmid,FFTW_BACKWARD,FFTW_ESTIMATE | FFTW_IN_PLACE);
  }

  if (nslow == nfast) {
    plan->plan_slow_forward = plan->plan_fast_forward;
    plan->plan_slow_backward = plan->plan_fast_backward;
  }
  else if (nslow == nmid) {
    plan->plan_slow_forward = plan->plan_mid_forward;
    plan->plan_slow_backward = plan->plan_mid_backward;
  }
  else {
    plan->plan_slow_forward =
      fftw_create_plan(nslow,FFTW_FORWARD,FFTW_ESTIMATE | FFTW_IN_PLACE);
    plan->plan_slow_backward =
      fftw_create_plan(nslow,FFTW_BACKWARD,FFTW_ESTIMATE | FFTW_IN_PLACE);
  }

  if (scaled == 0)
    plan->scaled = 0;
  else {
    plan->scaled = 1;
    plan->norm = 1.0/(nfast*nmid*nslow);
    plan->normnum = (out_ihi-out_ilo+1) * (out_jhi-out_jlo+1) *
      (out_khi-out_klo+1);
  }

#elif defined(FFT_FFTW3)
  plan->plan_fast_forward =
    FFTW_API(plan_many_dft)(1, &nfast,plan->total1/plan->length1,
                            NULL,&nfast,1,plan->length1,
                            NULL,&nfast,1,plan->length1,
                            FFTW_FORWARD,FFTW_ESTIMATE);
  plan->plan_fast_backward =
    FFTW_API(plan_many_dft)(1, &nfast,plan->total1/plan->length1,
                            NULL,&nfast,1,plan->length1,
                            NULL,&nfast,1,plan->length1,
                            FFTW_BACKWARD,FFTW_ESTIMATE);
  plan->plan_mid_forward =
    FFTW_API(plan_many_dft)(1, &nmid,plan->total2/plan->length2,
                            NULL,&nmid,1,plan->length2,
                            NULL,&nmid,1,plan->length2,
                            FFTW_FORWARD,FFTW_ESTIMATE);
  plan->plan_mid_backward =
    FFTW_API(plan_many_dft)(1, &nmid,plan->total2/plan->length2,
                            NULL,&nmid,1,plan->length2,
                            NULL,&nmid,1,plan->length2,
                            FFTW_BACKWARD,FFTW_ESTIMATE);
  plan->plan_slow_forward =
    FFTW_API(plan_many_dft)(1, &nslow,plan->total3/plan->length3,
                            NULL,&nslow,1,plan->length3,
                            NULL,&nslow,1,plan->length3,
                            FFTW_FORWARD,FFTW_ESTIMATE);
  plan->plan_slow_backward =
    FFTW_API(plan_many_dft)(1, &nslow,plan->total3/plan->length3,
                            NULL,&nslow,1,plan->length3,
                            NULL,&nslow,1,plan->length3,
                            FFTW_BACKWARD,FFTW_ESTIMATE);

  if (scaled == 0)
    plan->scaled = 0;
  else {
    plan->scaled = 1;
    plan->norm = 1.0/(nfast*nmid*nslow);
    plan->normnum = (out_ihi-out_ilo+1) * (out_jhi-out_jlo+1) *
      (out_khi-out_klo+1);
  }
#else
  plan->cfg_fast_forward = kiss_fft_alloc(nfast,0,NULL,NULL);
  plan->cfg_fast_backward = kiss_fft_alloc(nfast,1,NULL,NULL);

  if (nmid == nfast) {
    plan->cfg_mid_forward = plan->cfg_fast_forward;
    plan->cfg_mid_backward = plan->cfg_fast_backward;
  }
  else {
    plan->cfg_mid_forward = kiss_fft_alloc(nmid,0,NULL,NULL);
    plan->cfg_mid_backward = kiss_fft_alloc(nmid,1,NULL,NULL);
  }

  if (nslow == nfast) {
    plan->cfg_slow_forward = plan->cfg_fast_forward;
    plan->cfg_slow_backward = plan->cfg_fast_backward;
  }
  else if (nslow == nmid) {
    plan->cfg_slow_forward = plan->cfg_mid_forward;
    plan->cfg_slow_backward = plan->cfg_mid_backward;
  }
  else {
    plan->cfg_slow_forward = kiss_fft_alloc(nslow,0,NULL,NULL);
    plan->cfg_slow_backward = kiss_fft_alloc(nslow,1,NULL,NULL);
  }

  if (scaled == 0)
    plan->scaled = 0;
  else {
    plan->scaled = 1;
    plan->norm = 1.0/(nfast*nmid*nslow);
    plan->normnum = (out_ihi-out_ilo+1) * (out_jhi-out_jlo+1) *
      (out_khi-out_klo+1);
  }

#endif

  return plan;
}

/* ----------------------------------------------------------------------
   Destroy a 3d fft plan
------------------------------------------------------------------------- */

void fft_3d_destroy_plan(struct fft_plan_3d *plan)
{
  if (plan->pre_plan) remap_3d_destroy_plan(plan->pre_plan);
  if (plan->mid1_plan) remap_3d_destroy_plan(plan->mid1_plan);
  if (plan->mid2_plan) remap_3d_destroy_plan(plan->mid2_plan);
  if (plan->post_plan) remap_3d_destroy_plan(plan->post_plan);

  if (plan->copy) free(plan->copy);
  if (plan->scratch) free(plan->scratch);

#if defined(FFT_MKL)
  DftiFreeDescriptor(&(plan->handle_fast));
  DftiFreeDescriptor(&(plan->handle_mid));
  DftiFreeDescriptor(&(plan->handle_slow));
#elif defined(FFT_FFTW2)
  if (plan->plan_slow_forward != plan->plan_fast_forward &&
      plan->plan_slow_forward != plan->plan_mid_forward) {
    fftw_destroy_plan(plan->plan_slow_forward);
    fftw_destroy_plan(plan->plan_slow_backward);
  }
  if (plan->plan_mid_forward != plan->plan_fast_forward) {
    fftw_destroy_plan(plan->plan_mid_forward);
    fftw_destroy_plan(plan->plan_mid_backward);
  }
  fftw_destroy_plan(plan->plan_fast_forward);
  fftw_destroy_plan(plan->plan_fast_backward);
#elif defined(FFT_FFTW3)
  FFTW_API(destroy_plan)(plan->plan_slow_forward);
  FFTW_API(destroy_plan)(plan->plan_slow_backward);
  FFTW_API(destroy_plan)(plan->plan_mid_forward);
  FFTW_API(destroy_plan)(plan->plan_mid_backward);
  FFTW_API(destroy_plan)(plan->plan_fast_forward);
  FFTW_API(destroy_plan)(plan->plan_fast_backward);
#else
  if (plan->cfg_slow_forward != plan->cfg_fast_forward &&
      plan->cfg_slow_forward != plan->cfg_mid_forward) {
    free(plan->cfg_slow_forward);
    free(plan->cfg_slow_backward);
  }
  if (plan->cfg_mid_forward != plan->cfg_fast_forward) {
    free(plan->cfg_mid_forward);
    free(plan->cfg_mid_backward);
  }
  free(plan->cfg_fast_forward);
  free(plan->cfg_fast_backward);
#endif

  free(plan);
}

/* ----------------------------------------------------------------------
   recursively divide n into small factors, return them in list
------------------------------------------------------------------------- */

void factor(int n, int *num, int *list)
{
  if (n == 1) {
    return;
  } else if (n % 2 == 0) {
    *list = 2;
    (*num)++;
    factor(n/2,num,list+1);
  } else if (n % 3 == 0) {
    *list = 3;
    (*num)++;
    factor(n/3,num,list+1);
  } else if (n % 5 == 0) {
    *list = 5;
    (*num)++;
    factor(n/5,num,list+1);
  } else if (n % 7 == 0) {
    *list = 7;
    (*num)++;
    factor(n/7,num,list+1);
  } else if (n % 11 == 0) {
    *list = 11;
    (*num)++;
    factor(n/11,num,list+1);
  } else if (n % 13 == 0) {
    *list = 13;
    (*num)++;
    factor(n/13,num,list+1);
  } else {
    *list = n;
    (*num)++;
    return;
  }
}

/* ----------------------------------------------------------------------
   divide n into 2 factors of as equal size as possible
------------------------------------------------------------------------- */

void bifactor(int n, int *factor1, int *factor2)
{
  int n1,n2,facmax;

  facmax = static_cast<int> (sqrt((double) n));

  for (n1 = facmax; n1 > 0; n1--) {
    n2 = n/n1;
    if (n1*n2 == n) {
      *factor1 = n1;
      *factor2 = n2;
      return;
    }
  }
}

/* ----------------------------------------------------------------------
   perform just the 1d FFTs needed by a 3d FFT, no data movement
   used for timing purposes

   Arguments:
   in           starting address of input data on this proc, all set to 0.0
   nsize        size of in
   flag         1 for forward FFT, -1 for inverse FFT
   plan         plan returned by previous call to fft_3d_create_plan
------------------------------------------------------------------------- */

void fft_1d_only(FFT_DATA *data, int nsize, int flag, struct fft_plan_3d *plan)
{
  int i,num;
  FFT_SCALAR norm;
#if defined(FFT_FFTW3)
  FFT_SCALAR *data_ptr;
#endif

  // total = size of data needed in each dim
  // length = length of 1d FFT in each dim
  // total/length = # of 1d FFTs in each dim
  // if total > nsize, limit # of 1d FFTs to available size of data

  int total1 = plan->total1;
  int length1 = plan->length1;
  int total2 = plan->total2;
  int length2 = plan->length2;
  int total3 = plan->total3;
  int length3 = plan->length3;

// fftw3 and Dfti in MKL encode the number of transforms
// into the plan, so we cannot operate on a smaller data set.
#if defined(FFT_MKL) || defined(FFT_FFTW3)
  if ((total1 > nsize) || (total2 > nsize) || (total3 > nsize))
    return;
#endif
  if (total1 > nsize) total1 = (nsize/length1) * length1;
  if (total2 > nsize) total2 = (nsize/length2) * length2;
  if (total3 > nsize) total3 = (nsize/length3) * length3;

  // perform 1d FFTs in each of 3 dimensions
  // data is just an array of 0.0

<<<<<<< HEAD
#if defined(FFT_MKL)
=======
#ifdef FFT_SGI
  for (int offset = 0; offset < total1; offset += length1)
    FFT_1D(flag,length1,&data[offset],1,plan->coeff1);
  for (int offset = 0; offset < total2; offset += length2)
    FFT_1D(flag,length2,&data[offset],1,plan->coeff2);
  for (int offset = 0; offset < total3; offset += length3)
    FFT_1D(flag,length3,&data[offset],1,plan->coeff3);
#elif defined(FFT_SCSL)
  for (int offset = 0; offset < total1; offset += length1)
    FFT_1D(flag,length1,scalef,&data[offset],&data[offset],plan->coeff1,
           plan->work1,&isys);
  for (int offset = 0; offset < total2; offset += length2)
    FFT_1D(flag,length2,scalef,&data[offset],&data[offset],plan->coeff2,
           plan->work2,&isys);
  for (int offset = 0; offset < total3; offset += length3)
    FFT_1D(flag,length3,scalef,&data[offset],&data[offset],plan->coeff3,
           plan->work3,&isys);
#elif defined(FFT_ACML)
  int info=0;
  num=total1/length1;
  FFT_1D(&flag,&num,&length1,data,plan->coeff1,&info);
  num=total2/length2;
  FFT_1D(&flag,&num,&length2,data,plan->coeff2,&info);
  num=total3/length3;
  FFT_1D(&flag,&num,&length3,data,plan->coeff3,&info);
#elif defined(FFT_INTEL)
  for (int offset = 0; offset < total1; offset += length1)
    FFT_1D(&data[offset],&length1,&flag,plan->coeff1);
  for (int offset = 0; offset < total2; offset += length2)
    FFT_1D(&data[offset],&length2,&flag,plan->coeff2);
  for (int offset = 0; offset < total3; offset += length3)
    FFT_1D(&data[offset],&length3,&flag,plan->coeff3);
#elif defined(FFT_MKL)
>>>>>>> 207adc39
  if (flag == -1) {
    DftiComputeForward(plan->handle_fast,data);
    DftiComputeForward(plan->handle_mid,data);
    DftiComputeForward(plan->handle_slow,data);
  } else {
    DftiComputeBackward(plan->handle_fast,data);
    DftiComputeBackward(plan->handle_mid,data);
    DftiComputeBackward(plan->handle_slow,data);
  }
<<<<<<< HEAD
=======
#elif defined(FFT_DEC)
  if (flag == -1) {
    for (int offset = 0; offset < total1; offset += length1)
      FFT_1D(&c,&c,&f,&data[offset],&data[offset],&length1,&one);
    for (int offset = 0; offset < total2; offset += length2)
      FFT_1D(&c,&c,&f,&data[offset],&data[offset],&length2,&one);
    for (int offset = 0; offset < total3; offset += length3)
      FFT_1D(&c,&c,&f,&data[offset],&data[offset],&length3,&one);
  } else {
    for (int offset = 0; offset < total1; offset += length1)
      FFT_1D(&c,&c,&b,&data[offset],&data[offset],&length1,&one);
    for (int offset = 0; offset < total2; offset += length2)
      FFT_1D(&c,&c,&b,&data[offset],&data[offset],&length2,&one);
    for (int offset = 0; offset < total3; offset += length3)
      FFT_1D(&c,&c,&b,&data[offset],&data[offset],&length3,&one);
  }
#elif defined(FFT_T3E)
  for (int offset = 0; offset < total1; offset += length1)
    FFT_1D(&flag,&length1,&scalef,&data[offset],&data[offset],plan->coeff1,
           plan->work1,&isys);
  for (int offset = 0; offset < total2; offset += length2)
    FFT_1D(&flag,&length2,&scalef,&data[offset],&data[offset],plan->coeff2,
           plan->work2,&isys);
  for (int offset = 0; offset < total3; offset += length3)
    FFT_1D(&flag,&length3,&scalef,&data[offset],&data[offset],plan->coeff3,
           plan->work3,&isys);
>>>>>>> 207adc39
#elif defined(FFT_FFTW2)
  if (flag == -1) {
    fftw(plan->plan_fast_forward,total1/length1,data,1,0,NULL,0,0);
    fftw(plan->plan_mid_forward,total2/length2,data,1,0,NULL,0,0);
    fftw(plan->plan_slow_forward,total3/length3,data,1,0,NULL,0,0);
  } else {
    fftw(plan->plan_fast_backward,total1/length1,data,1,0,NULL,0,0);
    fftw(plan->plan_mid_backward,total2/length2,data,1,0,NULL,0,0);
    fftw(plan->plan_slow_backward,total3/length3,data,1,0,NULL,0,0);
  }
#elif defined(FFT_FFTW3)
  FFTW_API(plan) theplan;
  if (flag == -1)
    theplan=plan->plan_fast_forward;
  else
    theplan=plan->plan_fast_backward;
  FFTW_API(execute_dft)(theplan,data,data);
  if (flag == -1)
    theplan=plan->plan_mid_forward;
  else
    theplan=plan->plan_mid_backward;
  FFTW_API(execute_dft)(theplan,data,data);
  if (flag == -1)
    theplan=plan->plan_slow_forward;
  else
    theplan=plan->plan_slow_backward;
  FFTW_API(execute_dft)(theplan,data,data);
#else
  if (flag == -1) {
    for (int offset = 0; offset < total1; offset += length1)
      kiss_fft(plan->cfg_fast_forward,&data[offset],&data[offset]);
    for (int offset = 0; offset < total2; offset += length2)
      kiss_fft(plan->cfg_mid_forward,&data[offset],&data[offset]);
    for (int offset = 0; offset < total3; offset += length3)
      kiss_fft(plan->cfg_slow_forward,&data[offset],&data[offset]);
  } else {
    for (int offset = 0; offset < total1; offset += length1)
      kiss_fft(plan->cfg_fast_backward,&data[offset],&data[offset]);
    for (int offset = 0; offset < total2; offset += length2)
      kiss_fft(plan->cfg_mid_backward,&data[offset],&data[offset]);
    for (int offset = 0; offset < total3; offset += length3)
      kiss_fft(plan->cfg_slow_backward,&data[offset],&data[offset]);
  }
#endif

  // scaling if required
  // limit num to size of data

  if (flag == 1 && plan->scaled) {
    norm = plan->norm;
    num = MIN(plan->normnum,nsize);
#if defined(FFT_FFTW3)
    data_ptr = (FFT_SCALAR *)data;
#endif
    for (i = 0; i < num; i++) {
#if defined(FFT_FFTW3)
      *(data_ptr++) *= norm;
      *(data_ptr++) *= norm;
#elif defined(FFT_MKL)
      data[i] *= norm;
#else
      data[i].re *= norm;
      data[i].im *= norm;
#endif
    }
  }
}<|MERGE_RESOLUTION|>--- conflicted
+++ resolved
@@ -481,143 +481,7 @@
   // system specific pre-computation of 1d FFT coeffs
   // and scaling normalization
 
-<<<<<<< HEAD
 #if defined(FFT_MKL)
-=======
-#if defined(FFT_SGI)
-
-  plan->coeff1 = (FFT_DATA *) malloc((nfast+15)*sizeof(FFT_DATA));
-  plan->coeff2 = (FFT_DATA *) malloc((nmid+15)*sizeof(FFT_DATA));
-  plan->coeff3 = (FFT_DATA *) malloc((nslow+15)*sizeof(FFT_DATA));
-
-  if (plan->coeff1 == NULL || plan->coeff2 == NULL ||
-      plan->coeff3 == NULL) return NULL;
-
-  FFT_1D_INIT(nfast,plan->coeff1);
-  FFT_1D_INIT(nmid,plan->coeff2);
-  FFT_1D_INIT(nslow,plan->coeff3);
-
-  if (scaled == 0)
-    plan->scaled = 0;
-  else {
-    plan->scaled = 1;
-    plan->norm = 1.0/(nfast*nmid*nslow);
-    plan->normnum = (out_ihi-out_ilo+1) * (out_jhi-out_jlo+1) *
-      (out_khi-out_klo+1);
-  }
-
-#elif defined(FFT_SCSL)
-
-  plan->coeff1 = (FFT_PREC *) malloc((2*nfast+30)*sizeof(FFT_PREC));
-  plan->coeff2 = (FFT_PREC *) malloc((2*nmid+30)*sizeof(FFT_PREC));
-  plan->coeff3 = (FFT_PREC *) malloc((2*nslow+30)*sizeof(FFT_PREC));
-
-  if (plan->coeff1 == NULL || plan->coeff2 == NULL ||
-      plan->coeff3 == NULL) return NULL;
-
-  plan->work1 = (FFT_PREC *) malloc((2*nfast)*sizeof(FFT_PREC));
-  plan->work2 = (FFT_PREC *) malloc((2*nmid)*sizeof(FFT_PREC));
-  plan->work3 = (FFT_PREC *) malloc((2*nslow)*sizeof(FFT_PREC));
-
-  if (plan->work1 == NULL || plan->work2 == NULL ||
-      plan->work3 == NULL) return NULL;
-
-  isign = 0;
-  scalef = 1.0;
-  isys = 0;
-
-  FFT_1D_INIT(isign,nfast,scalef,dummy_d,dummy_d,plan->coeff1,dummy_p,&isys);
-  FFT_1D_INIT(isign,nmid,scalef,dummy_d,dummy_d,plan->coeff2,dummy_p,&isys);
-  FFT_1D_INIT(isign,nslow,scalef,dummy_d,dummy_d,plan->coeff3,dummy_p,&isys);
-
-  if (scaled == 0)
-    plan->scaled = 0;
-  else {
-    plan->scaled = 1;
-    plan->norm = 1.0/(nfast*nmid*nslow);
-    plan->normnum = (out_ihi-out_ilo+1) * (out_jhi-out_jlo+1) *
-      (out_khi-out_klo+1);
-  }
-
-#elif defined(FFT_ACML)
-
-  plan->coeff1 = (FFT_DATA *) malloc((3*nfast+100)*sizeof(FFT_DATA));
-  plan->coeff2 = (FFT_DATA *) malloc((3*nmid+100)*sizeof(FFT_DATA));
-  plan->coeff3 = (FFT_DATA *) malloc((3*nslow+100)*sizeof(FFT_DATA));
-
-  if (plan->coeff1 == NULL || plan->coeff2 == NULL ||
-      plan->coeff3 == NULL) return NULL;
-
-  int isign = 100;
-  int isys = 1;
-  int info = 0;
-  FFT_DATA *dummy = NULL;
-
-  FFT_1D(&isign,&isys,&nfast,dummy,plan->coeff1,&info);
-  FFT_1D(&isign,&isys,&nmid,dummy,plan->coeff2,&info);
-  FFT_1D(&isign,&isys,&nslow,dummy,plan->coeff3,&info);
-
-  if (scaled == 0) {
-    plan->scaled = 0;
-    plan->norm = sqrt(nfast*nmid*nslow);
-    plan->normnum = (out_ihi-out_ilo+1) * (out_jhi-out_jlo+1) *
-      (out_khi-out_klo+1);
-  } else {
-    plan->scaled = 1;
-    plan->norm = sqrt(nfast*nmid*nslow);
-    plan->normnum = (out_ihi-out_ilo+1) * (out_jhi-out_jlo+1) *
-      (out_khi-out_klo+1);
-  }
-
-#elif defined(FFT_INTEL)
-
-  flag = 0;
-
-  int i,num,fftflag;
-  int list[50];
-
-  num = 0;
-  factor(nfast,&num,list);
-  for (i = 0; i < num; i++)
-    if (list[i] != 2 && list[i] != 3 && list[i] != 5) flag = 1;
-  num = 0;
-  factor(nmid,&num,list);
-  for (i = 0; i < num; i++)
-    if (list[i] != 2 && list[i] != 3 && list[i] != 5) flag = 1;
-  num = 0;
-  factor(nslow,&num,list);
-  for (i = 0; i < num; i++)
-    if (list[i] != 2 && list[i] != 3 && list[i] != 5) flag = 1;
-
-  MPI_Allreduce(&flag,&fftflag,1,MPI_INT,MPI_MAX,comm);
-  if (fftflag) {
-    if (me == 0) printf("ERROR: FFTs are not power of 2,3,5\n");
-    return NULL;
-  }
-
-  plan->coeff1 = (FFT_DATA *) malloc((3*nfast/2+1)*sizeof(FFT_DATA));
-  plan->coeff2 = (FFT_DATA *) malloc((3*nmid/2+1)*sizeof(FFT_DATA));
-  plan->coeff3 = (FFT_DATA *) malloc((3*nslow/2+1)*sizeof(FFT_DATA));
-
-  if (plan->coeff1 == NULL || plan->coeff2 == NULL ||
-      plan->coeff3 == NULL) return NULL;
-
-  flag = 0;
-  FFT_1D_INIT(&dummy,&nfast,&flag,plan->coeff1);
-  FFT_1D_INIT(&dummy,&nmid,&flag,plan->coeff2);
-  FFT_1D_INIT(&dummy,&nslow,&flag,plan->coeff3);
-
-  if (scaled == 0) {
-    plan->scaled = 1;
-    plan->norm = nfast*nmid*nslow;
-    plan->normnum = (out_ihi-out_ilo+1) * (out_jhi-out_jlo+1) *
-      (out_khi-out_klo+1);
-  }
-  else
-    plan->scaled = 0;
-
-#elif defined(FFT_MKL)
->>>>>>> 207adc39
   DftiCreateDescriptor( &(plan->handle_fast), FFT_MKL_PREC, DFTI_COMPLEX, 1, (MKL_LONG)nfast);
   DftiSetValue(plan->handle_fast, DFTI_NUMBER_OF_TRANSFORMS, (MKL_LONG)plan->total1/nfast);
   DftiSetValue(plan->handle_fast, DFTI_PLACEMENT,DFTI_INPLACE);
@@ -927,43 +791,7 @@
   // perform 1d FFTs in each of 3 dimensions
   // data is just an array of 0.0
 
-<<<<<<< HEAD
 #if defined(FFT_MKL)
-=======
-#ifdef FFT_SGI
-  for (int offset = 0; offset < total1; offset += length1)
-    FFT_1D(flag,length1,&data[offset],1,plan->coeff1);
-  for (int offset = 0; offset < total2; offset += length2)
-    FFT_1D(flag,length2,&data[offset],1,plan->coeff2);
-  for (int offset = 0; offset < total3; offset += length3)
-    FFT_1D(flag,length3,&data[offset],1,plan->coeff3);
-#elif defined(FFT_SCSL)
-  for (int offset = 0; offset < total1; offset += length1)
-    FFT_1D(flag,length1,scalef,&data[offset],&data[offset],plan->coeff1,
-           plan->work1,&isys);
-  for (int offset = 0; offset < total2; offset += length2)
-    FFT_1D(flag,length2,scalef,&data[offset],&data[offset],plan->coeff2,
-           plan->work2,&isys);
-  for (int offset = 0; offset < total3; offset += length3)
-    FFT_1D(flag,length3,scalef,&data[offset],&data[offset],plan->coeff3,
-           plan->work3,&isys);
-#elif defined(FFT_ACML)
-  int info=0;
-  num=total1/length1;
-  FFT_1D(&flag,&num,&length1,data,plan->coeff1,&info);
-  num=total2/length2;
-  FFT_1D(&flag,&num,&length2,data,plan->coeff2,&info);
-  num=total3/length3;
-  FFT_1D(&flag,&num,&length3,data,plan->coeff3,&info);
-#elif defined(FFT_INTEL)
-  for (int offset = 0; offset < total1; offset += length1)
-    FFT_1D(&data[offset],&length1,&flag,plan->coeff1);
-  for (int offset = 0; offset < total2; offset += length2)
-    FFT_1D(&data[offset],&length2,&flag,plan->coeff2);
-  for (int offset = 0; offset < total3; offset += length3)
-    FFT_1D(&data[offset],&length3,&flag,plan->coeff3);
-#elif defined(FFT_MKL)
->>>>>>> 207adc39
   if (flag == -1) {
     DftiComputeForward(plan->handle_fast,data);
     DftiComputeForward(plan->handle_mid,data);
@@ -973,35 +801,6 @@
     DftiComputeBackward(plan->handle_mid,data);
     DftiComputeBackward(plan->handle_slow,data);
   }
-<<<<<<< HEAD
-=======
-#elif defined(FFT_DEC)
-  if (flag == -1) {
-    for (int offset = 0; offset < total1; offset += length1)
-      FFT_1D(&c,&c,&f,&data[offset],&data[offset],&length1,&one);
-    for (int offset = 0; offset < total2; offset += length2)
-      FFT_1D(&c,&c,&f,&data[offset],&data[offset],&length2,&one);
-    for (int offset = 0; offset < total3; offset += length3)
-      FFT_1D(&c,&c,&f,&data[offset],&data[offset],&length3,&one);
-  } else {
-    for (int offset = 0; offset < total1; offset += length1)
-      FFT_1D(&c,&c,&b,&data[offset],&data[offset],&length1,&one);
-    for (int offset = 0; offset < total2; offset += length2)
-      FFT_1D(&c,&c,&b,&data[offset],&data[offset],&length2,&one);
-    for (int offset = 0; offset < total3; offset += length3)
-      FFT_1D(&c,&c,&b,&data[offset],&data[offset],&length3,&one);
-  }
-#elif defined(FFT_T3E)
-  for (int offset = 0; offset < total1; offset += length1)
-    FFT_1D(&flag,&length1,&scalef,&data[offset],&data[offset],plan->coeff1,
-           plan->work1,&isys);
-  for (int offset = 0; offset < total2; offset += length2)
-    FFT_1D(&flag,&length2,&scalef,&data[offset],&data[offset],plan->coeff2,
-           plan->work2,&isys);
-  for (int offset = 0; offset < total3; offset += length3)
-    FFT_1D(&flag,&length3,&scalef,&data[offset],&data[offset],plan->coeff3,
-           plan->work3,&isys);
->>>>>>> 207adc39
 #elif defined(FFT_FFTW2)
   if (flag == -1) {
     fftw(plan->plan_fast_forward,total1/length1,data,1,0,NULL,0,0);
