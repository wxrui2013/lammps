--- conflicted
+++ resolved
@@ -149,17 +149,7 @@
 
 void ComputeTempChunk::init()
 {
-<<<<<<< HEAD
-  int icompute = modify->find_compute(idchunk);
-  if (icompute < 0)
-    error->all(FLERR,"Chunk/atom compute does not exist for "
-               "compute temp/chunk");
-  cchunk = dynamic_cast<ComputeChunkAtom *>(modify->compute[icompute]);
-  if (strcmp(cchunk->style,"chunk/atom") != 0)
-    error->all(FLERR,"Compute temp/chunk does not use chunk/atom compute");
-=======
   ComputeChunk::init();
->>>>>>> 554db7da
 
   if (biasflag) {
     tbias = modify->get_compute_by_id(id_bias);
@@ -725,65 +715,6 @@
 }
 
 /* ----------------------------------------------------------------------
-<<<<<<< HEAD
-   lock methods: called by fix ave/time
-   these methods insure vector/array size is locked for Nfreq epoch
-     by passing lock info along to compute chunk/atom
-------------------------------------------------------------------------- */
-
-/* ----------------------------------------------------------------------
-   increment lock counter
-------------------------------------------------------------------------- */
-
-void ComputeTempChunk::lock_enable()
-{
-  cchunk->lockcount++;
-}
-
-/* ----------------------------------------------------------------------
-   decrement lock counter in compute chunk/atom, it if still exists
-------------------------------------------------------------------------- */
-
-void ComputeTempChunk::lock_disable()
-{
-  int icompute = modify->find_compute(idchunk);
-  if (icompute >= 0) {
-    cchunk = dynamic_cast<ComputeChunkAtom *>(modify->compute[icompute]);
-    cchunk->lockcount--;
-  }
-}
-
-/* ----------------------------------------------------------------------
-   calculate and return # of chunks = length of vector/array
-------------------------------------------------------------------------- */
-
-int ComputeTempChunk::lock_length()
-{
-  nchunk = cchunk->setup_chunks();
-  return nchunk;
-}
-
-/* ----------------------------------------------------------------------
-   set the lock from startstep to stopstep
-------------------------------------------------------------------------- */
-
-void ComputeTempChunk::lock(Fix *fixptr, bigint startstep, bigint stopstep)
-{
-  cchunk->lock(fixptr,startstep,stopstep);
-}
-
-/* ----------------------------------------------------------------------
-   unset the lock
-------------------------------------------------------------------------- */
-
-void ComputeTempChunk::unlock(Fix *fixptr)
-{
-  cchunk->unlock(fixptr);
-}
-
-/* ----------------------------------------------------------------------
-=======
->>>>>>> 554db7da
    free and reallocate per-chunk arrays
 ------------------------------------------------------------------------- */
 
