// clang-format off
/* ----------------------------------------------------------------------
   LAMMPS - Large-scale Atomic/Molecular Massively Parallel Simulator
   https://www.lammps.org/, Sandia National Laboratories
   LAMMPS development team: developers@lammps.org

   Copyright (2003) Sandia Corporation.  Under the terms of Contract
   DE-AC04-94AL85000 with Sandia Corporation, the U.S. Government retains
   certain rights in this software.  This software is distributed under
   the GNU General Public License.

   See the README file in the top-level LAMMPS directory.
------------------------------------------------------------------------- */
#include "meam.h"

using namespace LAMMPS_NS;

void
MEAM::meam_dens_final(int nlocal, int eflag_either, int eflag_global, int eflag_atom, double* eng_vdwl,
                      double* eatom, int /*ntype*/, int* type, int* fmap, double** scale, int& errorflag)
{
  int i, elti;
  int m;
  double rhob, G, dG, Gbar, dGbar, gam, shp[3], Z;
  double denom, rho_bkgd, Fl;
  double scaleii;

  //     Complete the calculation of density

  if (this->msmeamflag){
    for (i = 0; i < nlocal; i++) {
      elti = fmap[type[i]];
      if (elti >= 0) {
        scaleii = scale[type[i]][type[i]];
        rho1[i] = 0.0;
        rho2[i] = -1.0 / 3.0 * (arho2b[i] * arho2b[i] 
                              - arho2mb[i] * arho2mb[i]);
        rho3[i] = 0.0;
        for (m = 0; m < 3; m++) {
          rho1[i] = rho1[i] + arho1[i][m] * arho1[i][m] 
                            - arho1m[i][m] * arho1m[i][m];
          rho3[i] = rho3[i] - 3.0 / 5.0 * (arho3b[i][m] * arho3b[i][m]
                                         - arho3mb[i][m] * arho3mb[i][m]);
        }
        for (m = 0; m < 6; m++) {
          rho2[i] = rho2[i] + this->v2D[m] * (arho2[i][m] * arho2[i][m]
                                            - arho2m[i][m] * arho2m[i][m]);
        }
        for (m = 0; m < 10; m++) {
          rho3[i] = rho3[i] + this->v3D[m] * (arho3[i][m] * arho3[i][m]
                                            - arho3m[i][m] * arho3m[i][m]);
        }

        if (this->msmeamflag){
          // with msmeam, all the t weights are already accounted for
          gamma[i] = rho1[i] + rho2[i] + rho3[i];
        } else {
          if (rho0[i] > 0.0) {
            if (this->ialloy == 1) {
              t_ave[i][0] = fdiv_zero(t_ave[i][0], tsq_ave[i][0]);
              t_ave[i][1] = fdiv_zero(t_ave[i][1], tsq_ave[i][1]);
              t_ave[i][2] = fdiv_zero(t_ave[i][2], tsq_ave[i][2]);
            } else if (this->ialloy == 2) {
              t_ave[i][0] = this->t1_meam[elti];
              t_ave[i][1] = this->t2_meam[elti];
              t_ave[i][2] = this->t3_meam[elti];
            } else {
              t_ave[i][0] = t_ave[i][0] / rho0[i];
              t_ave[i][1] = t_ave[i][1] / rho0[i];
              t_ave[i][2] = t_ave[i][2] / rho0[i];
            }
          }

          gamma[i] = t_ave[i][0] * rho1[i] + t_ave[i][1] * rho2[i] + t_ave[i][2] * rho3[i];
        }

        if (rho0[i] > 0.0) {
          gamma[i] = gamma[i] / (rho0[i] * rho0[i]);
        }

        Z = get_Zij(this->lattce_meam[elti][elti]);

        G = G_gam(gamma[i], this->ibar_meam[elti], errorflag);
        if (errorflag != 0)
          return;

        get_shpfcn(this->lattce_meam[elti][elti], this->stheta_meam[elti][elti], this->ctheta_meam[elti][elti], shp);

        if (this->ibar_meam[elti] <= 0) {
          Gbar = 1.0;
          dGbar = 0.0;
        } else {
          if (this->mix_ref_t == 1) {
            gam = (t_ave[i][0] * shp[0] + t_ave[i][1] * shp[1] + t_ave[i][2] * shp[2]) / (Z * Z);
          } else {
            gam = (this->t1_meam[elti] * shp[0] + this->t2_meam[elti] * shp[1] + this->t3_meam[elti] * shp[2]) /
                  (Z * Z);
          }
          Gbar = G_gam(gam, this->ibar_meam[elti], errorflag);
        }
        rho[i] = rho0[i] * G;

        // mix_ref_t == 1 should not be used with msmeam
        if (this->mix_ref_t == 1) {
          if (this->ibar_meam[elti] <= 0) {
            Gbar = 1.0;
            dGbar = 0.0;
          } else {
            gam = (t_ave[i][0] * shp[0] + t_ave[i][1] * shp[1] + t_ave[i][2] * shp[2]) / (Z * Z);
            Gbar = dG_gam(gam, this->ibar_meam[elti], dGbar);
          }
          rho_bkgd = this->rho0_meam[elti] * Z * Gbar;
        } else {
          if (this->bkgd_dyn == 1) {
            rho_bkgd = this->rho0_meam[elti] * Z;
          } else {
            rho_bkgd = this->rho_ref_meam[elti];
          }
        }
        rhob = rho[i] / rho_bkgd;
        denom = 1.0 / rho_bkgd;

        G = dG_gam(gamma[i], this->ibar_meam[elti], dG);

        dgamma1[i] = (G - 2 * dG * gamma[i]) * denom;

        if (!iszero(rho0[i])) {
          dgamma2[i] = (dG / rho0[i]) * denom;
        } else {
          dgamma2[i] = 0.0;
        }

        //     dgamma3 is nonzero only if we are using the "mixed" rule for
        //     computing t in the reference system (which is not correct, but
        //     included for backward compatibility
        if (this->mix_ref_t == 1) {
          dgamma3[i] = rho0[i] * G * dGbar / (Gbar * Z * Z) * denom;
        } else {
          dgamma3[i] = 0.0;
        }

        Fl = embedding(this->A_meam[elti], this->Ec_meam[elti][elti], rhob, frhop[i]);

        if (eflag_either != 0) {
          Fl *= scaleii;
          if (eflag_global != 0) {
            *eng_vdwl = *eng_vdwl + Fl;
          }
          if (eflag_atom != 0) {
            eatom[i] = eatom[i] + Fl;
            
          }
        }
      }
    }
  } else{
    for (i = 0; i < nlocal; i++) {
      elti = fmap[type[i]];
      if (elti >= 0) {
        scaleii = scale[type[i]][type[i]];
        rho1[i] = 0.0;
        rho2[i] = -1.0 / 3.0 * arho2b[i] * arho2b[i];
        rho3[i] = 0.0;
        for (m = 0; m < 3; m++) {
          rho1[i] = rho1[i] + arho1[i][m] * arho1[i][m];
          rho3[i] = rho3[i] - 3.0 / 5.0 * arho3b[i][m] * arho3b[i][m];
        }
        for (m = 0; m < 6; m++) {
          rho2[i] = rho2[i] + this->v2D[m] * arho2[i][m] * arho2[i][m];
        }
        for (m = 0; m < 10; m++) {
          rho3[i] = rho3[i] + this->v3D[m] * arho3[i][m] * arho3[i][m];
        }

        if (rho0[i] > 0.0) {
          if (this->ialloy == 1) {
            t_ave[i][0] = fdiv_zero(t_ave[i][0], tsq_ave[i][0]);
            t_ave[i][1] = fdiv_zero(t_ave[i][1], tsq_ave[i][1]);
            t_ave[i][2] = fdiv_zero(t_ave[i][2], tsq_ave[i][2]);
          } else if (this->ialloy == 2) {
            t_ave[i][0] = this->t1_meam[elti];
            t_ave[i][1] = this->t2_meam[elti];
            t_ave[i][2] = this->t3_meam[elti];
          } else {
            t_ave[i][0] = t_ave[i][0] / rho0[i];
            t_ave[i][1] = t_ave[i][1] / rho0[i];
            t_ave[i][2] = t_ave[i][2] / rho0[i];
          }
        }

        gamma[i] = t_ave[i][0] * rho1[i] + t_ave[i][1] * rho2[i] + t_ave[i][2] * rho3[i];

        if (rho0[i] > 0.0) {
          gamma[i] = gamma[i] / (rho0[i] * rho0[i]);
        }

        Z = get_Zij(this->lattce_meam[elti][elti]);

        G = G_gam(gamma[i], this->ibar_meam[elti], errorflag);
        if (errorflag != 0)
          return;

        get_shpfcn(this->lattce_meam[elti][elti], this->stheta_meam[elti][elti], this->ctheta_meam[elti][elti], shp);

        if (this->ibar_meam[elti] <= 0) {
          Gbar = 1.0;
          dGbar = 0.0;
        } else {
          if (this->mix_ref_t == 1) {
            gam = (t_ave[i][0] * shp[0] + t_ave[i][1] * shp[1] + t_ave[i][2] * shp[2]) / (Z * Z);
          } else {
            gam = (this->t1_meam[elti] * shp[0] + this->t2_meam[elti] * shp[1] + this->t3_meam[elti] * shp[2]) /
                  (Z * Z);
          }
          Gbar = G_gam(gam, this->ibar_meam[elti], errorflag);
        }
        rho[i] = rho0[i] * G;

        if (this->mix_ref_t == 1) {
          if (this->ibar_meam[elti] <= 0) {
            Gbar = 1.0;
            dGbar = 0.0;
          } else {
            gam = (t_ave[i][0] * shp[0] + t_ave[i][1] * shp[1] + t_ave[i][2] * shp[2]) / (Z * Z);
            Gbar = dG_gam(gam, this->ibar_meam[elti], dGbar);
          }
          rho_bkgd = this->rho0_meam[elti] * Z * Gbar;
        } else {
          if (this->bkgd_dyn == 1) {
            rho_bkgd = this->rho0_meam[elti] * Z;
          } else {
            rho_bkgd = this->rho_ref_meam[elti];
          }
        }
        rhob = rho[i] / rho_bkgd;
        denom = 1.0 / rho_bkgd;

        G = dG_gam(gamma[i], this->ibar_meam[elti], dG);

        dgamma1[i] = (G - 2 * dG * gamma[i]) * denom;

        if (!iszero(rho0[i])) {
          dgamma2[i] = (dG / rho0[i]) * denom;
        } else {
          dgamma2[i] = 0.0;
        }

        //     dgamma3 is nonzero only if we are using the "mixed" rule for
        //     computing t in the reference system (which is not correct, but
        //     included for backward compatibility
        if (this->mix_ref_t == 1) {
          dgamma3[i] = rho0[i] * G * dGbar / (Gbar * Z * Z) * denom;
        } else {
          dgamma3[i] = 0.0;
        }

        Fl = embedding(this->A_meam[elti], this->Ec_meam[elti][elti], rhob, frhop[i]);

<<<<<<< HEAD
      if (eflag_either != 0) {
        Fl *= scaleii;
        if (eflag_global != 0) {
          *eng_vdwl = *eng_vdwl + Fl;
        }
        if (eflag_atom != 0) {
          eatom[i] = eatom[i] + Fl;
          
=======
        if (eflag_either != 0) {
          Fl *= scaleii;
          if (eflag_global != 0) {
            *eng_vdwl = *eng_vdwl + Fl;
          }
          if (eflag_atom != 0) {
            eatom[i] = eatom[i] + Fl;
            
          }
>>>>>>> bb2553b0
        }
      }
    }
  }
}
<|MERGE_RESOLUTION|>--- conflicted
+++ resolved
@@ -256,16 +256,6 @@
 
         Fl = embedding(this->A_meam[elti], this->Ec_meam[elti][elti], rhob, frhop[i]);
 
-<<<<<<< HEAD
-      if (eflag_either != 0) {
-        Fl *= scaleii;
-        if (eflag_global != 0) {
-          *eng_vdwl = *eng_vdwl + Fl;
-        }
-        if (eflag_atom != 0) {
-          eatom[i] = eatom[i] + Fl;
-          
-=======
         if (eflag_either != 0) {
           Fl *= scaleii;
           if (eflag_global != 0) {
@@ -275,7 +265,6 @@
             eatom[i] = eatom[i] + Fl;
             
           }
->>>>>>> bb2553b0
         }
       }
     }
