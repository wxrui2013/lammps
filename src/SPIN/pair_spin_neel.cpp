--- conflicted
+++ resolved
@@ -132,46 +132,6 @@
 }
 
 /* ----------------------------------------------------------------------
-<<<<<<< HEAD
-   init specific to this pair style
-------------------------------------------------------------------------- */
-
-void PairSpinNeel::init_style()
-{
-  if (!atom->sp_flag)
-    error->all(FLERR,"Pair spin requires atom/spin style");
-
-  // need a full neighbor list
-
-  int irequest = neighbor->request(this,instance_me);
-  neighbor->requests[irequest]->half = 0;
-  neighbor->requests[irequest]->full = 1;
-
-  // checking if nve/spin is a listed fix
-
-  int ifix = 0;
-  while (ifix < modify->nfix) {
-    if (strcmp(modify->fix[ifix]->style,"nve/spin") == 0) break;
-    if (strcmp(modify->fix[ifix]->style,"neb/spin") == 0) break;
-    ifix++;
-  }
-  if ((ifix == modify->nfix) && (comm->me == 0))
-    error->warning(FLERR,"Using pair/spin style without nve/spin or neb/spin");
-
-  // get the lattice_flag from nve/spin
-
-  for (int i = 0; i < modify->nfix; i++) {
-    if (strcmp(modify->fix[i]->style,"nve/spin") == 0) {
-      lockfixnvespin = (FixNVESpin *) modify->fix[i];
-      lattice_flag = lockfixnvespin->lattice_flag;
-    }
-  }
-
-}
-
-/* ----------------------------------------------------------------------
-=======
->>>>>>> 5e3fe197
    init for one type pair i,j and corresponding j,i
 ------------------------------------------------------------------------- */
 
@@ -360,7 +320,6 @@
       k++;
     } else error->all(FLERR,"Wrong type number");
   }
-<<<<<<< HEAD
 
   // if interaction applies to type ii,
   // locflag = 1 and compute pair interaction
@@ -401,48 +360,6 @@
       eij[1] = inorm*rij[1];
       eij[2] = inorm*rij[2];
 
-=======
-
-  // if interaction applies to type ii,
-  // locflag = 1 and compute pair interaction
-
-  if (locflag == 1) {
-
-    spi[0] = sp[ii][0];
-    spi[1] = sp[ii][1];
-    spi[2] = sp[ii][2];
-
-    xi[0] = x[ii][0];
-    xi[1] = x[ii][1];
-    xi[2] = x[ii][2];
-
-    eij[0] = eij[1] = eij[2] = 0.0;
-
-    jlist = firstneigh[ii];
-    jnum = numneigh[ii];
-
-    for (int jj = 0; jj < jnum; jj++) {
-
-      j = jlist[jj];
-      j &= NEIGHMASK;
-      jtype = type[j];
-
-      local_cut2 = cut_spin_neel[itype][jtype]*cut_spin_neel[itype][jtype];
-
-      spj[0] = sp[j][0];
-      spj[1] = sp[j][1];
-      spj[2] = sp[j][2];
-
-      rij[0] = x[j][0] - xi[0];
-      rij[1] = x[j][1] - xi[1];
-      rij[2] = x[j][2] - xi[2];
-      rsq = rij[0]*rij[0] + rij[1]*rij[1] + rij[2]*rij[2];
-      inorm = 1.0/sqrt(rsq);
-      eij[0] = inorm*rij[0];
-      eij[1] = inorm*rij[1];
-      eij[2] = inorm*rij[2];
-
->>>>>>> 5e3fe197
       if (rsq <= local_cut2) {
         compute_neel(ii,j,rsq,eij,fmi,spi,spj);
       }
