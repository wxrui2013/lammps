--- conflicted
+++ resolved
@@ -387,15 +387,10 @@
   set(CUDA_REQUEST_PIC)
 endif()
 
-<<<<<<< HEAD
 foreach(PKG_WITH_INCL KSPACE PYTHON MLIAP VORONOI USER-COLVARS USER-HDNNP USER-MOLFILE USER-NETCDF USER-PLUMED USER-QMMM
-        USER-QUIP USER-SCAFACOS USER-SMD USER-VTK KIM LATTE MESSAGE MSCG COMPRESS)
-=======
-foreach(PKG_WITH_INCL KSPACE PYTHON MLIAP VORONOI USER-COLVARS USER-MOLFILE USER-NETCDF USER-PLUMED USER-QMMM
         USER-QUIP USER-SCAFACOS USER-SMD USER-VTK KIM LATTE MESSAGE MSCG COMPRESS USER-PACE)
->>>>>>> ce09f728
   if(PKG_${PKG_WITH_INCL})
-    include(Packages/${PKG_WITH_INCL}) 
+    include(Packages/${PKG_WITH_INCL})
   endif()
 endforeach()
 
