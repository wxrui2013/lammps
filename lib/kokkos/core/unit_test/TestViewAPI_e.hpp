--- conflicted
+++ resolved
@@ -268,8 +268,6 @@
       Kokkos::create_mirror_view_and_copy(Kokkos::HostSpace{}, v_single);
   ASSERT_EQ(result(0, 0, 0, 0, 0, 0, 0, 0), 42);
 }
-<<<<<<< HEAD
-=======
 
 template <typename ExecSpace, typename ViewType>
 struct TestViewShmemSizeOnDevice {
@@ -307,7 +305,6 @@
   ASSERT_EQ(size, shmemSizeHost());
 }
 
->>>>>>> 554db7da
 }  // namespace Test
 
 #include <TestViewIsAssignable.hpp>